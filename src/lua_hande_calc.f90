module lua_hande_calc

! Lua wrappers to for calculation procedures.  See top-level comments in
! lua_hande for more details about working with the Lua API.

implicit none

contains

    ! --- Calculation wrappers ---

    function lua_fci(L) result(nresult) bind(c)

        ! Run an FCI calculation.

        ! In/Out:
        !    L: lua state (bare C pointer).

        ! Lua:
        !    fci {
        !           sys = system,        -- required
        !           fci = { ... },
        !           reference = { ... },
        !    }

        use, intrinsic :: iso_c_binding, only: c_ptr, c_int
        use flu_binding, only: flu_State, flu_copyptr
        use aot_table_module, only: aot_table_top, aot_exists, aot_table_close

        use calc, only: calc_type, exact_diag
        use fci_lapack, only: do_fci_lapack
        use fci_utils, only: fci_in_t
        use lua_hande_system, only: get_sys_t
        use lua_hande_utils, only: warn_unused_args, register_timing
        use reference_determinant, only: reference_t
        use system, only: sys_t

        integer(c_int) :: nresult
        type(c_ptr), value :: L

        type(flu_State) :: lua_state
        integer :: opts
        real :: t1, t2
        type(sys_t), pointer :: sys
        type(fci_in_t) :: fci_in
        type(reference_t) :: ref
        character(12), parameter :: keys(3) = [character(12) :: 'sys', 'fci', 'reference']

        call cpu_time(t1)

        lua_state = flu_copyptr(l)
        call get_sys_t(lua_state, sys)

        opts = aot_table_top(lua_state)
        call read_fci_in(lua_state, opts, sys%basis, fci_in)
        call read_reference_t(lua_state, opts, ref, sys)
        call warn_unused_args(lua_state, keys, opts)
        call aot_table_close(lua_state, opts)

        calc_type = exact_diag
        call do_fci_lapack(sys, fci_in, ref)

        nresult = 0

        call cpu_time(t2)
        call register_timing(lua_state, "FCI calculation", t2-t1)

    end function lua_fci

    function lua_hilbert_space(L) result(nresult) bind(c)

        ! Run a Monte Carlo calculation to estimate the size of the Hilbert
        ! space.

        ! In/Out:
        !    L: lua state (bare C pointer).

        ! Lua:
        !    hilbert_space {
        !       sys = system,      -- required
        !       hilbert = { ... }, -- required
        !       output = { ... },
        !    }

        use, intrinsic :: iso_c_binding, only: c_ptr, c_int, c_f_pointer

        use flu_binding, only: flu_State, flu_copyptr
        use aot_table_module, only: aot_table_top, aot_exists, aot_table_open, aot_table_close, aot_table_set_val

        use parallel, only: parent
        use errors, only: stop_all
        use const, only: dp
        use lua_hande_system, only: get_sys_t
        use lua_hande_utils, only: warn_unused_args, register_timing
        use lua_hande_calc_utils, only: init_output_unit, end_output_unit
        use system, only: sys_t
        use qmc_data, only: output_in_t

        use calc, only: calc_type, mc_hilbert_space
        use hilbert_space, only: estimate_hilbert_space

        integer(c_int) :: nresult
        type(c_ptr), value :: L

        type(flu_State) :: lua_state

        type(sys_t), pointer :: sys
        integer :: truncation_level, nattempts, ncycles, rng_seed
        type(output_in_t) :: output_in
        integer, allocatable :: ref_det(:)
        integer :: opts, io_unit, ret_vals
        real :: t1, t2
        real(dp) :: hs_mean, hs_se
        character(12), parameter :: keys(3) = [character(12) :: 'sys', 'hilbert', 'output']

        call cpu_time(t1)

        lua_state = flu_copyptr(l)
        call get_sys_t(lua_state, sys)

        opts = aot_table_top(lua_state)
        call read_hilbert_args(lua_state, opts, sys%nel, nattempts, ncycles, truncation_level, ref_det, rng_seed)
        call read_output_in_t(lua_state, opts, output_in)
        call warn_unused_args(lua_state, keys, opts)
        call aot_table_close(lua_state, opts)

        ! AOTUS returns a vector of size 0 to denote a non-existent vector.
        if (size(ref_det) == 0) deallocate(ref_det)
        if (allocated(ref_det)) then
            if (size(ref_det) /= sys%nel .and. parent) call stop_all('lua_hilbert_space', &
                            'Reference determinant does not match the number of electrons in system.')
        end if

        calc_type = mc_hilbert_space
        call init_output_unit(output_in, sys, io_unit)
        call estimate_hilbert_space(sys, truncation_level, nattempts, ncycles, ref_det, rng_seed, io_unit, hs_mean, hs_se)
        call end_output_unit(output_in%out_filename, io_unit)

        nresult = 1
        call aot_table_open(lua_state, thandle=ret_vals)
        call aot_table_set_val(hs_mean, lua_state, ret_vals, 'mean')
        call aot_table_set_val(hs_se, lua_state, ret_vals, 'std. err.')

        call cpu_time(t2)
        call register_timing(lua_state, "Hilbert space estimation", t2-t1)

    end function lua_hilbert_space

    function lua_canonical_estimates(L) result(nresult) bind(c)

        ! Run a Monte Carlo calculation to estimate various mean-field properties of a
        ! system in the canonical ensemble.

        ! In/Out:
        !    L: lua state (bare C pointer).

        ! Lua:
        !    canonical_estimates {
        !       sys = system,      -- required
        !       canonical_estimates = { ... }, -- required
        !    }

        use, intrinsic :: iso_c_binding, only: c_ptr, c_int, c_f_pointer
        use const, only: p

        use flu_binding, only: flu_State, flu_copyptr
        use aot_table_module, only: aot_table_top, aot_table_close

        use errors, only: stop_all
        use lua_hande_system, only: get_sys_t
        use lua_hande_utils, only: warn_unused_args, register_timing
        use system, only: sys_t

        use calc, only: calc_type, mc_canonical_estimates
        use canonical_estimates, only: estimate_canonical

        integer(c_int) :: nresult
        type(c_ptr), value :: l

        type(flu_state) :: lua_state

        type(sys_t), pointer :: sys
        integer :: opts, rng_seed, ncycles, nattempts
        real :: t1, t2
        logical :: fermi_temperature, all_spin_sectors
        real(p) :: beta
        character(19), parameter :: keys(2) = [character(19) :: 'sys', 'canonical_estimates']

        call cpu_time(t1)

        lua_state = flu_copyptr(L)
        call get_sys_t(lua_state, sys)

        opts = aot_table_top(lua_state)
        call read_canonical_args(lua_state, opts, fermi_temperature, beta, nattempts, ncycles, rng_seed, all_spin_sectors)
        call warn_unused_args(lua_state, keys, opts)
        call aot_table_close(lua_state, opts)

        calc_type = mc_canonical_estimates
        call estimate_canonical(sys, fermi_temperature, beta, nattempts, ncycles, all_spin_sectors, rng_seed)

        ! [todo] - return estimate of various canonical mean-field energies and error to lua.
        nresult = 0

        call cpu_time(t2)
        call register_timing(lua_state, "Canonical energy estimation", t2-t1)

    end function lua_canonical_estimates

    function lua_simple_fciqmc(L) result(nresult) bind(c)

        ! Run an FCIQMC calculation using the simple algorithm (slow, serial,
        ! memory hungry).

        ! In/Out:
        !    L: lua state (bare C pointer).

        ! Lua:
        !    simple_fciqmc {
        !       sys = system,         -- required
        !       qmc = { ... },        -- required
        !       restart = { ... },
        !       reference = { ... },
        !       sparse = true/false,
        !       qmc_state = qmc_state,
        !    }

        ! Returns a qmc_state.

        ! See interface documentation for the relevant read_TYPE procedure to
        ! understand the options available within a given subtable.

        use, intrinsic :: iso_c_binding, only: c_ptr, c_int
        use flu_binding, only: flu_State, flu_copyptr
        use aot_table_module, only: aot_table_top, aot_table_close, aot_get_val

        use simple_fciqmc, only: do_simple_fciqmc
        use lua_hande_system, only: get_sys_t
        use lua_hande_utils, only: warn_unused_args, register_timing
        use qmc_data, only: qmc_in_t, restart_in_t, qmc_state_t
        use reference_determinant, only: reference_t
        use system, only: sys_t

        use calc, only: calc_type, simple_fciqmc_calc, fciqmc_calc
        use calc_system_init, only: set_spin_polarisation, set_symmetry_aufbau

        integer(c_int) :: nresult
        type(c_ptr), value :: L

        type(flu_state) :: lua_state
        type(sys_t), pointer :: sys
        type(qmc_in_t) :: qmc_in
        type(restart_in_t) :: restart_in
        type(reference_t) :: reference
        type(qmc_state_t), pointer :: qmc_state_restart, qmc_state_out
        logical :: use_sparse_hamil, have_qmc_state

        integer :: opts, err
        real :: t1, t2
        character(12), parameter :: keys(6) = [character(12) :: 'sys', 'qmc', 'restart', 'reference', 'sparse', 'qmc_state']

        call cpu_time(t1)

        lua_state = flu_copyptr(L)
        call get_sys_t(lua_state, sys)
        ! [todo] - do spin polarisation in system setup.
        call set_spin_polarisation(sys%basis%nbasis, sys)
        ! If using Aufbau determined symmetry need to do after setting spin polarisation.
        if (sys%aufbau_sym) call set_symmetry_aufbau(sys, 6)

        ! Get main table.
        opts = aot_table_top(lua_state)
        call read_qmc_in(lua_state, opts, qmc_in, .true.)
        call read_restart_in(lua_state, opts, restart_in)
        call read_reference_t(lua_state, opts, reference, sys)
        call aot_get_val(use_sparse_hamil, err, lua_state, opts, 'sparse', default=.true.)
        call warn_unused_args(lua_state, keys, opts)
        call get_qmc_state(lua_state, have_qmc_state, qmc_state_restart)
        call aot_table_close(lua_state, opts)

        calc_type = simple_fciqmc_calc + fciqmc_calc
        allocate(qmc_state_out)
        if (have_qmc_state) then
            call do_simple_fciqmc(sys, qmc_in, restart_in, reference, use_sparse_hamil, qmc_state_out, qmc_state_restart)
        else
            call do_simple_fciqmc(sys, qmc_in, restart_in, reference, use_sparse_hamil, qmc_state_out)
        end if

        call push_qmc_state(lua_state, qmc_state_out)
        nresult = 1

        call cpu_time(t2)
        call register_timing(lua_state, "Simple FCIQMC calculation", t2-t1)

    end function lua_simple_fciqmc

    function lua_fciqmc(L) result(nresult) bind(c)

        ! In/Out:
        !    L: lua state (bare C pointer).

        ! Lua:
        !    fciqmc {
        !       sys = system,          -- required
        !       qmc = { ... },         -- required
        !       fciqmc = { ... },
        !       semi_stoch = { ... },
        !       restart = { ... },
        !       load_bal = { ... },
        !       reference = { ... },
        !       logging = { ... },
        !       output = { ... },
        !       blocking = { ... },
        !       qmc_state = qmc_state,
        !    }

        ! Returns a qmc_state.

        ! See interface documentation for the relevant read_TYPE procedure to
        ! understand the options available within a given subtable.

        use, intrinsic :: iso_c_binding, only: c_ptr, c_int
        use flu_binding, only: flu_State, flu_copyptr
        use aot_table_module, only: aot_table_top, aot_table_close

        use dmqmc_data, only: dmqmc_in_t
        use fciqmc, only: do_fciqmc
        use lua_hande_system, only: get_sys_t
        use lua_hande_utils, only: warn_unused_args, register_timing
        use lua_hande_calc_utils, only: init_output_unit, end_output_unit
        use qmc_data, only: qmc_in_t, fciqmc_in_t, semi_stoch_in_t, restart_in_t, load_bal_in_t, &
                            qmc_state_t, output_in_t, blocking_in_t
        use logging, only: logging_in_t
        use reference_determinant, only: reference_t
        use system, only: sys_t

        use calc, only: calc_type, fciqmc_calc
        use calc_system_init, only: set_spin_polarisation, set_symmetry_aufbau

        integer(c_int)  :: nresult
        type(c_ptr), value :: L

        type(flu_state) :: lua_state
        type(sys_t), pointer :: sys
        type(qmc_in_t) :: qmc_in
        type(fciqmc_in_t) :: fciqmc_in
        type(semi_stoch_in_t) :: semi_stoch_in
        type(restart_in_t) :: restart_in
        type(load_bal_in_t) :: load_bal_in
        type(reference_t) :: reference
        type(qmc_state_t), pointer :: qmc_state_restart, qmc_state_out
        type(logging_in_t) :: logging_in
        type(output_in_t) :: output_in
        type(blocking_in_t) :: blocking_in

        logical :: have_restart_state

        integer :: opts, io_unit
        real :: t1, t2
        character(10), parameter :: keys(11) = [character(10) :: 'sys', 'qmc', 'fciqmc', 'semi_stoch', 'restart', &
                                                                'load_bal', 'reference', 'qmc_state', 'logging', &
                                                                'output', 'blocking']

        call cpu_time(t1)

        lua_state = flu_copyptr(L)
        call get_sys_t(lua_state, sys)
        ! [todo] - do spin polarisation in system setup.
        call set_spin_polarisation(sys%basis%nbasis, sys)

        ! Get main table.
        opts = aot_table_top(lua_state)

        call read_qmc_in(lua_state, opts, qmc_in)
        call read_fciqmc_in(lua_state, opts, fciqmc_in)
        call read_blocking_in(lua_state, opts, blocking_in)
        call read_semi_stoch_in(lua_state, opts, qmc_in, semi_stoch_in)
        call read_restart_in(lua_state, opts, restart_in)
        call read_load_bal_in(lua_state, opts, load_bal_in)
        call read_reference_t(lua_state, opts, reference, sys)
        call read_logging_in_t(lua_state, opts, logging_in)
        call read_output_in_t(lua_state, opts, output_in)

        call get_qmc_state(lua_state, have_restart_state, qmc_state_restart)

        call warn_unused_args(lua_state, keys, opts)
        call aot_table_close(lua_state, opts)

        calc_type = fciqmc_calc
        allocate(qmc_state_out)

        call init_output_unit(output_in, sys, io_unit)

        ! If using Aufbau determined symmetry need to do after setting spin polarisation.
        if (sys%aufbau_sym) call set_symmetry_aufbau(sys, io_unit)

        if (have_restart_state) then
            call do_fciqmc(sys, qmc_in, fciqmc_in, semi_stoch_in, restart_in, load_bal_in, io_unit, reference, logging_in, &
                           blocking_in, qmc_state_out, qmc_state_restart)
        else
            call do_fciqmc(sys, qmc_in, fciqmc_in, semi_stoch_in, restart_in, load_bal_in, io_unit, reference, logging_in, &
                           blocking_in, qmc_state_out)
        end if

        call end_output_unit(output_in%out_filename, io_unit)

        ! Return qmc_state to the user.
        call push_qmc_state(lua_state, qmc_state_out)
        nresult = 1

        call cpu_time(t2)
        call register_timing(lua_state, "FCIQMC calculation", t2-t1)

    end function lua_fciqmc

    function lua_ccmc(L) result(nresult) bind(c)

        ! In/Out:
        !    L: lua state (bare C pointer).

        ! Lua:
        !    ccmc{
        !       sys = system,         --  required
        !       qmc = { ... },        --  required
        !       ccmc = { ... }
        !       restart = { ... },
        !       reference = { ... },
        !       logging = { ... },
        !       output = { ... },
        !       blocking = { ... },
        !       qmc_state = qmc_state,
        !    }

        ! Returns a qmc_state.

        ! See interface documentation for the relevant read_TYPE procedure to
        ! understand the options available within a given subtable.

        use, intrinsic :: iso_c_binding, only: c_ptr, c_int
        use flu_binding, only: flu_State, flu_copyptr
        use aot_table_module, only: aot_table_top, aot_table_close

        use dmqmc_data, only: dmqmc_in_t
        use ccmc, only: do_ccmc
        use lua_hande_system, only: get_sys_t
        use lua_hande_utils, only: warn_unused_args, register_timing
        use lua_hande_calc_utils, only: init_output_unit, end_output_unit
        use qmc_data, only: qmc_in_t, ccmc_in_t, semi_stoch_in_t, restart_in_t, load_bal_in_t, &
                            qmc_state_t, output_in_t, blocking_in_t
        use logging, only: logging_in_t
        use reference_determinant, only: reference_t
        use system, only: sys_t

        use calc, only: calc_type, ccmc_calc
        use calc_system_init, only: set_spin_polarisation, set_symmetry_aufbau
        use errors, only: warning
        use excitations, only: end_excitations, init_excitations

        integer(c_int) :: nresult
        type(c_ptr), value :: L

        type(flu_state) :: lua_state
        type(sys_t), pointer :: sys
        type(qmc_in_t) :: qmc_in
        type(ccmc_in_t) :: ccmc_in
        type(semi_stoch_in_t) :: semi_stoch_in
        type(restart_in_t) :: restart_in
        type(load_bal_in_t) :: load_bal_in
        type(reference_t) :: reference
        type(qmc_state_t), pointer :: qmc_state_restart, qmc_state_out
        type(logging_in_t) :: logging_in
        type(output_in_t) :: output_in
        type(blocking_in_t) :: blocking_in

        logical :: have_restart_state
        integer :: opts, io_unit
        real :: t1, t2
        character(10), parameter :: keys(9) = [character(10) :: 'sys', 'qmc', 'ccmc', 'restart', 'reference', 'qmc_state', &
                                                                'logging', 'output', 'blocking']

        call cpu_time(t1)

        lua_state = flu_copyptr(L)
        call get_sys_t(lua_state, sys)
        ! [todo] - do spin polarisation in system setup.
        call set_spin_polarisation(sys%basis%nbasis, sys)

        ! Get main table.
        opts = aot_table_top(lua_state)
        call read_qmc_in(lua_state, opts, qmc_in)
        call read_ccmc_in(lua_state, opts, ccmc_in, sys)
        if (ccmc_in%trot .or. ccmc_in%variational_energy .or. ccmc_in%average_wfn) &
            call warning('read_ccmc_in', 'Some UCC options have been set. These will be ignored.')

        ! Need to extend bit strings for additional excitation level information if needed.
        if (ccmc_in%even_selection) then
            sys%basis%info_string_len = 1
            sys%basis%tot_string_len = sys%basis%bit_string_len + sys%basis%info_string_len
            sys%basis%tensor_label_len = sys%basis%tot_string_len
            call end_excitations(sys%basis%excit_mask)
            call init_excitations(sys%basis)
        end if

        call read_blocking_in(lua_state, opts, blocking_in)
        ! note that semi-stochastic is not (yet) available in CCMC.
        !call read_semi_stoch_in(lua_state, opts, qmc_in, semi_stoch_in)
        call read_restart_in(lua_state, opts, restart_in)
        ! load balancing is not available in CCMC; must use default settings.
        call read_reference_t(lua_state, opts, reference, sys)

        call read_logging_in_t(lua_state, opts, logging_in)
        call read_output_in_t(lua_state, opts, output_in)


        call get_qmc_state(lua_state, have_restart_state, qmc_state_restart)
        call warn_unused_args(lua_state, keys, opts)
        call aot_table_close(lua_state, opts)

        calc_type = ccmc_calc
        allocate(qmc_state_out)

        call init_output_unit(output_in, sys, io_unit)
        ! If using Aufbau determined symmetry need to do after setting spin polarisation.
        if (sys%aufbau_sym) call set_symmetry_aufbau(sys, io_unit)

        if (have_restart_state) then
            call do_ccmc(sys, qmc_in, ccmc_in, semi_stoch_in, restart_in, load_bal_in, reference, logging_in, blocking_in, &
                            io_unit, qmc_state_out, qmc_state_restart)
        else
            call do_ccmc(sys, qmc_in, ccmc_in, semi_stoch_in, restart_in, load_bal_in, reference, logging_in, blocking_in, &
                            io_unit, qmc_state_out)
        end if

        ! Reset bit string length for reuse.
        if (ccmc_in%even_selection) then
            sys%basis%info_string_len = 0
            sys%basis%tot_string_len = sys%basis%bit_string_len + sys%basis%info_string_len
            sys%basis%tensor_label_len = sys%basis%tot_string_len
            call end_excitations(sys%basis%excit_mask)
            call init_excitations(sys%basis)
        end if

        call end_output_unit(output_in%out_filename, io_unit)

        call push_qmc_state(lua_state, qmc_state_out)
        nresult = 1

        call cpu_time(t2)
        call register_timing(lua_state, "CCMC calculation", t2-t1)

    end function lua_ccmc

    function lua_uccmc(L) result(nresult) bind(c)

        ! In/Out:
        !    L: lua state (bare C pointer).

        ! Lua:
        !    uccmc{
        !       sys = system,         --  required
        !       qmc = { ... },        --  required
        !       uccmc = { ... }
        !       restart = { ... },
        !       reference = { ... },
        !       logging = { ... },
        !       output = { ... },
        !       blocking = { ... },
        !       qmc_state = qmc_state,
        !    }

        ! Returns a qmc_state.

        ! See interface documentation for the relevant read_TYPE procedure to
        ! understand the options available within a given subtable.

        use, intrinsic :: iso_c_binding, only: c_ptr, c_int
        use flu_binding, only: flu_State, flu_copyptr
        use aot_table_module, only: aot_table_top, aot_table_close

        use dmqmc_data, only: dmqmc_in_t
        use uccmc, only: do_uccmc
        use trotterized_uccmc, only: do_trot_uccmc
        use lua_hande_system, only: get_sys_t
        use lua_hande_utils, only: warn_unused_args, register_timing
        use lua_hande_calc_utils, only: init_output_unit, end_output_unit
        use qmc_data, only: qmc_in_t, ccmc_in_t, semi_stoch_in_t, restart_in_t, load_bal_in_t, &
                            qmc_state_t, output_in_t, blocking_in_t
        use logging, only: logging_in_t
        use reference_determinant, only: reference_t
        use system, only: sys_t

        use calc, only: calc_type, uccmc_calc, trot_uccmc_calc
        use calc_system_init, only: set_spin_polarisation, set_symmetry_aufbau
        use excitations, only: end_excitations, init_excitations

        integer(c_int) :: nresult
        type(c_ptr), value :: L

        type(flu_state) :: lua_state
        type(sys_t), pointer :: sys
        type(qmc_in_t) :: qmc_in
        type(ccmc_in_t) :: uccmc_in
        type(semi_stoch_in_t) :: semi_stoch_in
        type(restart_in_t) :: restart_in
        type(load_bal_in_t) :: load_bal_in
        type(reference_t) :: reference
        type(qmc_state_t), pointer :: qmc_state_restart, qmc_state_out
        type(logging_in_t) :: logging_in
        type(output_in_t) :: output_in
        type(blocking_in_t) :: blocking_in

        logical :: have_restart_state
        integer :: opts, io_unit
        real :: t1, t2
        character(10), parameter :: keys(9) = [character(10) :: 'sys', 'qmc', 'ccmc', 'restart', 'reference', 'qmc_state', &
                                                                'logging', 'output', 'blocking']

        call cpu_time(t1)

        lua_state = flu_copyptr(L)
        call get_sys_t(lua_state, sys)

        ![todo] can this be merged with lua_ccmc?
        call set_spin_polarisation(sys%basis%nbasis, sys)

        ! Get main table.
        opts = aot_table_top(lua_state)
        call read_qmc_in(lua_state, opts, qmc_in)
        call read_ccmc_in(lua_state, opts, uccmc_in, sys)

        if (uccmc_in%trot) then
            sys%basis%info_string_len = 2
            sys%basis%tot_string_len = sys%basis%bit_string_len + sys%basis%info_string_len
            sys%basis%tensor_label_len = sys%basis%tot_string_len
            call end_excitations(sys%basis%excit_mask)
            call init_excitations(sys%basis)
        end if

        call read_restart_in(lua_state, opts, restart_in)
        call read_reference_t(lua_state, opts, reference, sys)

        call read_logging_in_t(lua_state, opts, logging_in)
        call read_output_in_t(lua_state, opts, output_in)

        call get_qmc_state(lua_state, have_restart_state, qmc_state_restart)
        call warn_unused_args(lua_state, keys, opts)
        call aot_table_close(lua_state, opts)

        if (uccmc_in%trot) then
            calc_type = trot_uccmc_calc
        else
            calc_type = uccmc_calc
        end if

        allocate(qmc_state_out)

        call init_output_unit(output_in, sys, io_unit)
        ! If using Aufbau determined symmetry need to do after setting spin polarisation.
        if (sys%aufbau_sym) call set_symmetry_aufbau(sys, io_unit)

        if (have_restart_state) then
            if (uccmc_in%trot) then
                call do_trot_uccmc(sys, qmc_in, uccmc_in, restart_in, load_bal_in, reference, logging_in, &
                            io_unit, qmc_state_out, qmc_state_restart)
            else
                call do_uccmc(sys, qmc_in, uccmc_in, restart_in, load_bal_in, reference, logging_in, &
                            io_unit, qmc_state_out, qmc_state_restart)
            end if
        else
            if (uccmc_in%trot) then
                call do_trot_uccmc(sys, qmc_in, uccmc_in, restart_in, load_bal_in, reference, logging_in, &
                            io_unit, qmc_state_out)
            else
                call do_uccmc(sys, qmc_in, uccmc_in,  restart_in, load_bal_in, reference, logging_in, &
                            io_unit, qmc_state_out)
            end if
        end if

        if (uccmc_in%trot) then
            sys%basis%info_string_len = 0
            sys%basis%tot_string_len = sys%basis%bit_string_len + sys%basis%info_string_len
            sys%basis%tensor_label_len = sys%basis%tot_string_len
            call end_excitations(sys%basis%excit_mask)
            call init_excitations(sys%basis)
        end if

        call end_output_unit(output_in%out_filename, io_unit)

        call push_qmc_state(lua_state, qmc_state_out)
        nresult = 1

        call cpu_time(t2)
        call register_timing(lua_state, "UCCMC calculation", t2-t1)

    end function lua_uccmc

    function lua_dmqmc(L) result(nresult) bind(c)

        ! In/Out:
        !    L: lua state (bare C pointer).

        ! Lua:
        !    dmqmc{
        !       sys = system,         -- required
        !       qmc = { ... },        -- required
        !       dmqmc = { ... },
        !       ipdmqmc = { ... },
        !       operators = { ... },
        !       rdm = { ... },
        !       restart = { ... },
        !       reference = { ... },
        !       qmc_state = qmc_state,
        !    }

        ! Returns a qmc_state.

        ! See interface documentation for the relevant read_TYPE procedure to
        ! understand the options available within a given subtable.

        use, intrinsic :: iso_c_binding, only: c_ptr, c_int
        use flu_binding, only: flu_State, flu_copyptr
        use aot_table_module, only: aot_table_top, aot_table_close, aot_table_from_1Darray

        use dmqmc_data, only: dmqmc_in_t, dmqmc_estimates_t
        use dmqmc, only: do_dmqmc
        use lua_hande_system, only: get_sys_t
        use lua_hande_utils, only: warn_unused_args, register_timing
        use qmc_data, only: qmc_in_t, restart_in_t, load_bal_in_t, qmc_state_t
        use reference_determinant, only: reference_t
        use system, only: sys_t, heisenberg, read_in, ueg

        use const, only: p
        use calc, only: calc_type, dmqmc_calc, doing_dmqmc_calc, dmqmc_energy_squared
        use checking, only: check_allocate
        use real_lattice, only: create_next_nearest_orbs
        use calc_system_init, only: set_spin_polarisation, set_symmetry_aufbau

        integer(c_int) :: nresult
        type(c_ptr), value :: L

        type(flu_state) :: lua_state
        type(sys_t), pointer :: sys
        type(qmc_in_t) :: qmc_in
        type(dmqmc_in_t) :: dmqmc_in
        type(dmqmc_estimates_t) :: dmqmc_estimates
        type(restart_in_t) :: restart_in
        type(load_bal_in_t) :: load_bal_in
        type(reference_t) :: reference
        type(qmc_state_t), pointer :: qmc_state_out, qmc_state_restart

        logical :: have_restart_state
        integer :: opts, ierr
        real :: t1, t2
        real(p), allocatable :: sampling_probs(:)
        character(10), parameter :: keys(9) = [character(10) :: 'sys', 'qmc', 'dmqmc', 'ipdmqmc', 'operators', 'rdm', &
                                                                'restart', 'reference', 'qmc_state']

        call cpu_time(t1)

        lua_state = flu_copyptr(L)
        call get_sys_t(lua_state, sys)

        opts = aot_table_top(lua_state)
        call read_qmc_in(lua_state, opts, qmc_in)
        call read_dmqmc_in(lua_state, sys%basis%nbasis, opts, sys%system, dmqmc_in, dmqmc_estimates%subsys_info)

        ! We are required to handle the tensor length ourselves.
        sys%basis%tensor_label_len = 2*sys%basis%tot_string_len

        if (doing_dmqmc_calc(dmqmc_energy_squared)) then
            ! Create info no longer set in init_real_space.
            allocate(sys%real_lattice%next_nearest_orbs(sys%basis%nbasis,sys%basis%nbasis), stat=ierr)
            call check_allocate('sys%real_lattice%next_nearest_orbs',sys%basis%nbasis*sys%basis%nbasis,ierr)
            call create_next_nearest_orbs(sys%basis, sys%real_lattice)
        end if

        ! [todo] - do spin polarisation in system setup.
        ! I'm sure we can handle this more gracefully than hack it in here...!
        if (dmqmc_in%all_spin_sectors) then
            if (sys%system /= read_in .and. sys%system /= ueg) sys%Ms = sys%lattice%nsites
            call set_spin_polarisation(sys%basis%nbasis, sys)
            if (sys%system == heisenberg) sys%max_number_excitations = sys%lattice%nsites/2
        else
            call set_spin_polarisation(sys%basis%nbasis, sys)
        end if
        ! If using Aufbau determined symmetry need to do after setting spin polarisation.
        if (sys%aufbau_sym) call set_symmetry_aufbau(sys, 6)

        ! Now system initialisation is complete (boo), act on the other options.
        call read_restart_in(lua_state, opts, restart_in)
        call read_reference_t(lua_state, opts, reference, sys)
        call get_qmc_state(lua_state, have_restart_state, qmc_state_restart)
        ! load balancing not implemented in DMQMC--just use defaults.
        call warn_unused_args(lua_state, keys, opts)
        call aot_table_close(lua_state, opts)

        calc_type = dmqmc_calc
        allocate(qmc_state_out)
        if (have_restart_state) then
            call do_dmqmc(sys, qmc_in, dmqmc_in, dmqmc_estimates, restart_in, load_bal_in, reference, qmc_state_out, &
                          sampling_probs, qmc_state_restart)
        else
            call do_dmqmc(sys, qmc_in, dmqmc_in, dmqmc_estimates, restart_in, load_bal_in, reference, qmc_state_out, sampling_probs)
        end if

        sys%basis%tensor_label_len = sys%basis%tot_string_len

        nresult = 1
        call push_qmc_state(lua_state, qmc_state_out)
        if (dmqmc_in%find_weights) then
            nresult = nresult + 1
            call aot_table_from_1Darray(lua_state, opts, sampling_probs)
        end if

        call cpu_time(t2)
        call register_timing(lua_state, "DMQMC calculation", t2-t1)

    end function lua_dmqmc

    ! --- table-derived type wrappers ---

    subroutine read_fci_in(lua_state, opts, basis, fci_in)

        ! Read in the fci to a fci_in_t object.

        ! fci = {
        !     write_hamiltonian = true/false,
        !     hamiltonian_file = filename,
        !     write_determinants = true/false,
        !     determinant_file = filename,
        !     write_nwfns = M,
        !     wfn_file = filename,
        !     nanalyse = N,
        !     blacs_block_size = block_size,
        !     rdm = { ... }, -- L-d vector containing the sites to include in subsystem A.
        ! }

        ! In/Out:
        !    lua_state: flu/Lua state to which the HANDE API is added.
        ! In:
        !    opts: handle for the table containing the fci table.
        !    basis: information about the single-particle basis set of the system.
        ! Out:
        !    fci_in: fci_in_t object containing generic fci input options.

        use flu_binding, only: flu_State
        use aot_table_module, only: aot_get_val, aot_exists, aot_table_open, aot_table_close
        use aot_vector_module, only: aot_get_val

        use lua_hande_utils, only: warn_unused_args
        use basis_types, only: basis_t
        use checking, only: check_allocate
        use fci_utils, only: fci_in_t

        type(flu_State), intent(inout) :: lua_state
        integer, intent(in) :: opts
        type(basis_t), intent(in) :: basis
        type(fci_in_t), intent(inout) :: fci_in

        integer :: fci_table, err, fci_nrdms
        integer, allocatable :: err_arr(:)

        character(18), parameter :: fci_keys(9) = [character(18) :: 'write_hamiltonian', 'hamiltonian_file', &
                                                                    'write_determinants', 'determinant_file', 'write_nwfns', &
                                                                    'wfn_file', 'nanalyse', 'blacs_block_size', 'rdm']

        if (aot_exists(lua_state, opts, 'fci')) then
            call aot_table_open(lua_state, opts, fci_table, 'fci')

            ! Optional arguments
            call aot_get_val(fci_in%write_hamiltonian, err, lua_state, fci_table, 'write_hamiltonian')
            call aot_get_val(fci_in%hamiltonian_file, err, lua_state, fci_table, 'hamiltonian_file')
            call aot_get_val(fci_in%write_determinants, err, lua_state, fci_table, 'write_determinants')
            call aot_get_val(fci_in%determinant_file, err, lua_state, fci_table, 'determinant_file')
            call aot_get_val(fci_in%print_fci_wfn, err, lua_state, fci_table, 'write_nwfns')
            call aot_get_val(fci_in%print_fci_wfn_file, err, lua_state, fci_table, 'wfn_file')
            call aot_get_val(fci_in%analyse_fci_wfn, err, lua_state, fci_table, 'nanalyse')
            call aot_get_val(fci_in%block_size, err, lua_state, fci_table, 'blacs_block_size')

            ! Optional arguments requiring special care.
            if (aot_exists(lua_state, fci_table, 'rdm')) then
                ! Currently restricted to one RDM in a single FCI calculation.
                fci_nrdms = 1
                allocate(fci_in%subsys_info(fci_nrdms), stat=err)
                call check_allocate('fci_in%subsys_info', fci_nrdms, err)
                call aot_get_val(fci_in%subsys_info(fci_nrdms)%subsystem_A, err_arr, basis%nbasis, lua_state, fci_table, 'rdm')
                fci_in%subsys_info(fci_nrdms)%A_nsites = size(fci_in%subsys_info(fci_nrdms)%subsystem_A)
            end if

            call warn_unused_args(lua_state, fci_keys, fci_table)

            call aot_table_close(lua_state, fci_table)

        end if

    end subroutine read_fci_in

    subroutine read_hilbert_args(lua_state, opts, nel, nattempts, ncycles, ex_level, ref_det, rng_seed)

        ! In/Out:
        !    lua_state: flu/Lua state to which the HANDE API is added.
        ! In:
        !    opts: handle to the table which is input to the Lua hilbert_space
        !        routine.
        !    nel: The number of electrons in the system.
        ! Out:
        !    nattempts: number of samples, i.e. number of random determinants, to use each cycle.
        !    ncycles: number of Monte Carlo cycles to perform.
        !    ex_level: maximum excitation level relative to the reference
        !        determinant to include in the Hilbert space.
        !    ref_det: reference determinant.  If not supplied by the user then
        !        this will be deallocated on output.
        !    rng_seed: seed to initialise the random number generator.

        use flu_binding, only: flu_State
        use aot_table_module, only: aot_get_val, aot_exists, aot_table_open, aot_table_close
        use aot_vector_module, only: aot_get_val

        use parallel, only: parent
        use errors, only: stop_all
        use lua_hande_utils, only: warn_unused_args, get_rng_seed

        type(flu_State), intent(inout) :: lua_state
        integer, intent(in) :: opts, nel
        integer, intent(out) :: nattempts, ncycles, ex_level, rng_seed
        integer, allocatable :: ref_det(:)

        integer :: hilbert_table, err
        integer, allocatable :: err_arr(:)
        character(10), parameter :: keys(6) = [character(10) :: 'sys', 'nattempts', 'ncycles', 'ex_level', 'reference', 'rng_seed']

        if (.not. aot_exists(lua_state, opts, 'hilbert') .and. parent) &
            call stop_all('read_hilbert_args','"hilbert" table not present.')
        call aot_table_open(lua_state, opts, hilbert_table, 'hilbert')

        call aot_get_val(nattempts, err, lua_state, hilbert_table, 'nattempts')
        if (err /= 0 .and. parent) call stop_all('read_hilbert_args', 'Number of attempts not supplied.')
        call aot_get_val(ncycles, err, lua_state, hilbert_table, 'ncycles', default=20)
        call aot_get_val(ex_level, err, lua_state, hilbert_table, 'ex_level', default=-1)
        call aot_get_val(ref_det, err_arr, nel, lua_state, hilbert_table, key='reference')
        call get_rng_seed(lua_state, hilbert_table, rng_seed)

        call warn_unused_args(lua_state, keys, hilbert_table)
        call aot_table_close(lua_state, hilbert_table)

    end subroutine read_hilbert_args

    subroutine read_canonical_args(lua_state, opts, fermi_temperature, beta, nattempts, ncycles, rng_seed, all_spin_sectors)

        ! In/Out:
        !    lua_state: flu/Lua state to which the HANDE API is added.
        ! In:
        !    opts: handle to the table which is input to the Lua canonical_estimates
        !        routine.
        ! Out:
        !    fermi_temperature: if true, rescale beta as the inverse reduced
        !        temperature.
        !    beta: target temperature.
        !    nattempts: number of samples to use each cycle.
        !    ncycles: number of Monte Carlo cycles to perform.
        !    rng_seed: seed to initialise the random number generator.
        !    all_spin_sectors: True if averaging over spin.

        use flu_binding, only: flu_State
        use aot_table_module, only: aot_get_val, aot_exists, aot_table_open, aot_table_close

        use const, only: p
        use parallel, only: parent
        use errors, only: stop_all
        use lua_hande_utils, only: warn_unused_args, get_rng_seed

        type(flu_State), intent(inout) :: lua_state
        integer, intent(in) :: opts
        logical, intent(out) :: fermi_temperature, all_spin_sectors
        integer, intent(out) :: nattempts, ncycles, rng_seed
        real(p), intent(out) :: beta

        integer :: canonical_estimates_table, err
        character(17), parameter :: keys(6) = [character(17) :: 'nattempts', 'ncycles', 'beta', &
                                                                'fermi_temperature', 'rng_seed', 'all_spin_sectors']

        if (.not. aot_exists(lua_state, opts, 'canonical_estimates') .and. parent) &
            call stop_all('read_canonical_args','"canonical_estimates" table not present.')
        call aot_table_open(lua_state, opts, canonical_estimates_table, 'canonical_estimates')

        call aot_get_val(nattempts, err, lua_state, canonical_estimates_table, 'nattempts')
        if (err /= 0 .and. parent) call stop_all('read_canonical_args', 'nattempts: Number of attempts/cycle not supplied.')
        call aot_get_val(ncycles, err, lua_state, canonical_estimates_table, 'ncycles')
        if (err /= 0 .and. parent) call stop_all('read_canonical_args', 'ncycles: Number of cycles not supplied.')

        call aot_get_val(beta, err, lua_state, canonical_estimates_table, 'beta')
        if (err /= 0 .and. parent) call stop_all('read_canonical_args', 'beta: target temperature not supplied.')
        call aot_get_val(fermi_temperature, err, lua_state, canonical_estimates_table, 'fermi_temperature', default=.false.)

        call get_rng_seed(lua_state, canonical_estimates_table, rng_seed)
        call aot_get_val(all_spin_sectors, err, lua_state, canonical_estimates_table, 'all_spin_sectors', default=.false.)

        call warn_unused_args(lua_state, keys, canonical_estimates_table)
        call aot_table_close(lua_state, canonical_estimates_table)

    end subroutine read_canonical_args

    subroutine read_qmc_in(lua_state, opts, qmc_in, short)

        ! Read in a qmc table to a qmc_in_t object.

        ! qmc = {
        !     tau = tau,                                  -- required
        !     init_pop = N,                               -- required unless restarting
        !     mc_cycles = ncycles,                        -- required
        !     nreports = nreport,                         -- required
        !     state_size = walker_length,                 -- required unless restarting
        !     spawned_state_size = spawned_walker_length, -- required unless restarting
        !     rng_seed = seed,
        !     target_population = pop,
        !     real_amplitudes = true/false,
        !     real_amplitude_force_32 = true/false,
        !     spawn_cutoff = cutoff,
        !     excit_gen =
        !     'renorm'/'renorm_spin'/'no_renorm'/'no_renorm_spin'/'power_pitzer'/'uniform_power_pitzer'('power_pitzer_orderM')/
        !     'heat_bath_power_pitzer'('power_pitzer_orderM_ij')/'heat_bath_power_pitzer_ref'('power_pitzer_orderN')/
        !     'uniform_cauchy_schwarz'('cauchy_schwarz_orderM')/'heat_bath_cauchy_schwarz'('cauchy_schwarz_orderM_ij')/
        !     'heat_bath'/'heat_bath_uniform_singles'('heat_bath_uniform')/'heat_bath_exact_singles'('heat_bath_single')
        !     power_pitzer_min_weight = power_pitzer_min_weight,
        !     tau_search = true/false,
        !     pattempt_single = prob,
        !     pattempt_double = prob,
        !     pattempt_update = true/false,
        !     pattempt_zero_accum_data = true/false,
        !     pattempt_parallel = prob,
        !     initial_shift = shift,
        !     shift_damping = damp_factor,
        !     shift_harmonic_forcing = harmonic_force_factor,
        !     shift_harmonic_crit_damp = true/false,
        !     initiator = true/false,
        !     initiator_threshold = pop,
        !     use_mpi_barriers = true/false,
        !     vary_shift_from = shift or "proje",
        !     vary_shift = true/false,
        ! }

        ! In/Out:
        !    lua_state: flu/Lua state to which the HANDE API is added.
        ! In:
        !    opts: handle for the table containing the qmc table.
        !    short (optional): if true, then don't read in otherwise critical
        !       options not required for simple_fciqmc.  Default: false.
        ! Out:
        !    qmc_in: qmc_in_t object containing generic QMC input options.

        use flu_binding, only: flu_State
        use aot_table_module, only: aot_get_val, aot_exists, aot_table_open, aot_table_close

        use qmc_data, only: qmc_in_t, excit_gen_renorm, excit_gen_no_renorm, excit_gen_renorm_spin, excit_gen_no_renorm_spin
        use qmc_data, only: excit_gen_power_pitzer, excit_gen_cauchy_schwarz_occ, excit_gen_cauchy_schwarz_occ_ij
        use qmc_data, only: excit_gen_power_pitzer_occ, excit_gen_power_pitzer_occ_ij, excit_gen_power_pitzer_orderN
        use qmc_data, only: excit_gen_heat_bath, excit_gen_heat_bath_uniform, excit_gen_heat_bath_single
        use lua_hande_utils, only: warn_unused_args, get_rng_seed
        use parallel, only: parent
        use errors, only: stop_all, warning

        type(flu_State), intent(inout) :: lua_state
        integer, intent(in) :: opts
        type(qmc_in_t), intent(out) :: qmc_in
        logical, intent(in), optional :: short

        integer :: qmc_table, err
        character(len=30) :: str
        logical :: skip, no_renorm

        character(24), parameter :: keys(34) = [character(24) :: 'tau', 'init_pop', 'mc_cycles', 'nreports', 'state_size', &
                                                                 'spawned_state_size', 'rng_seed', 'target_population', &
                                                                 'real_amplitudes', 'spawn_cutoff', 'no_renorm', 'tau_search', &
                                                                 'real_amplitude_force_32', &
                                                                 'pattempt_single', 'pattempt_double', 'pattempt_update', &
                                                                 'pattempt_zero_accum_data', &
                                                                 'pattempt_parallel', 'initial_shift', 'shift_damping', &
                                                                 'shift_harmonic_forcing', 'shift_harmonic_crit_damp', &
                                                                 'initiator', 'initiator_threshold', 'use_mpi_barriers', &
                                                                 'vary_shift_from', 'excit_gen', 'power_pitzer_min_weight', &
                                                                 'reference_target', 'vary_shift', 'quasi_newton', &
                                                                 'quasi_newton_threshold', 'quasi_newton_value', &
                                                                 'quasi_newton_pop_control']

        if (present(short)) then
            skip = short
        else
            skip = .false.
        end if

        if (.not. aot_exists(lua_state, opts, 'qmc') .and. parent) call stop_all('read_qmc_in','"qmc" table not present.')

        call aot_table_open(lua_state, opts, qmc_table, 'qmc')

        ! Required arguments
        call aot_get_val(qmc_in%tau, err, lua_state, qmc_table, 'tau')
        if (err /= 0 .and. parent) call stop_all('read_qmc_in', 'tau not set.')
        call aot_get_val(qmc_in%ncycles, err, lua_state, qmc_table, 'mc_cycles')
        if (err /= 0 .and. parent) call stop_all('read_qmc_in', 'mc_cycles not set.')
        call aot_get_val(qmc_in%nreport, err, lua_state, qmc_table, 'nreports')
        if (err /= 0 .and. parent) call stop_all('read_qmc_in', 'nreports not set.')

        ! Usually required, but not always. (Checked later if needed.)
        call aot_get_val(qmc_in%D0_population, err, lua_state, qmc_table, 'init_pop')
        if (.not. skip) then
            call aot_get_val(qmc_in%walker_length, err, lua_state, qmc_table, 'state_size')
            call aot_get_val(qmc_in%spawned_walker_length, err, lua_state, qmc_table, 'spawned_state_size')
        end if

        ! Optional arguments (defaults set in derived type).
        call aot_get_val(qmc_in%real_amplitudes, err, lua_state, qmc_table, 'real_amplitudes')
        call aot_get_val(qmc_in%real_amplitude_force_32, err, lua_state, qmc_table, 'real_amplitude_force_32')
        call aot_get_val(qmc_in%spawn_cutoff, err, lua_state, qmc_table, 'spawn_cutoff')
        call aot_get_val(qmc_in%pattempt_single, err, lua_state, qmc_table, 'pattempt_single')
        call aot_get_val(qmc_in%pattempt_double, err, lua_state, qmc_table, 'pattempt_double')
        call aot_get_val(qmc_in%pattempt_update, err, lua_state, qmc_table, 'pattempt_update')
        call aot_get_val(qmc_in%pattempt_zero_accum_data, err, lua_state, qmc_table, 'pattempt_zero_accum_data')
        call aot_get_val(qmc_in%pattempt_parallel, err, lua_state, qmc_table, 'pattempt_parallel')
        call aot_get_val(qmc_in%tau_search, err, lua_state, qmc_table, 'tau_search')
        call aot_get_val(qmc_in%initial_shift, err, lua_state, qmc_table, 'initial_shift')
        call aot_get_val(qmc_in%shift_damping, err, lua_state, qmc_table, 'shift_damping')
        call aot_get_val(qmc_in%shift_harmonic_forcing, err, lua_state, qmc_table, 'shift_harmonic_forcing')
        call aot_get_val(qmc_in%shift_harmonic_crit_damp, err, lua_state, qmc_table, 'shift_harmonic_crit_damp')
        call aot_get_val(qmc_in%target_particles, err, lua_state, qmc_table, 'target_population')
        call aot_get_val(qmc_in%initiator_approx, err, lua_state, qmc_table, 'initiator')
        call aot_get_val(qmc_in%initiator_pop, err, lua_state, qmc_table, 'initiator_threshold')
        call aot_get_val(qmc_in%use_mpi_barriers, err, lua_state, qmc_table, 'use_mpi_barriers')
        call aot_get_val(qmc_in%power_pitzer_min_weight, err, lua_state, qmc_table, 'power_pitzer_min_weight')
        call aot_get_val(qmc_in%quasi_newton, err, lua_state, qmc_table, 'quasi_newton')
        call aot_get_val(qmc_in%quasi_newton_threshold, err, lua_state, qmc_table, 'quasi_newton_threshold')
        call aot_get_val(qmc_in%quasi_newton_value, err, lua_state, qmc_table, 'quasi_newton_value')
        call aot_get_val(qmc_in%quasi_newton_pop_control, err, lua_state, qmc_table, 'quasi_newton_pop_control')


        if (aot_exists(lua_state, qmc_table, 'reference_target')) then
            qmc_in%target_reference = .true.
            call aot_get_val(qmc_in%target_particles, err, lua_state, qmc_table, 'reference_target')
            if (aot_exists(lua_state, qmc_table, 'target_population') .and. parent) call stop_all('read_qmc_in', &
                'Cannot provide both target_population and reference_target')
        end if

        qmc_in%vary_shift_present = aot_exists(lua_state, qmc_table, 'vary_shift')
        if (qmc_in%vary_shift_present) then
            call aot_get_val(qmc_in%vary_shift, err, lua_state, qmc_table, 'vary_shift')
        end if

        if (aot_exists(lua_state, qmc_table, 'no_renorm')) then
            call aot_get_val(no_renorm, err, lua_state, qmc_table, 'no_renorm')
            if (parent) call warning('read_qmc_in', 'no_renorm is deprecated.  Please use excit_gen instead.')
            if (no_renorm) then
                qmc_in%excit_gen = excit_gen_no_renorm
            else
                qmc_in%excit_gen = excit_gen_renorm
            end if
        end if

        if (aot_exists(lua_state, qmc_table, 'excit_gen')) then
            call aot_get_val(str, err, lua_state, qmc_table, 'excit_gen')
            select case(str)
            case('renorm')
                qmc_in%excit_gen = excit_gen_renorm
            case('renorm_spin')
                qmc_in%excit_gen = excit_gen_renorm_spin
            case('no_renorm')
                qmc_in%excit_gen = excit_gen_no_renorm
            case('no_renorm_spin')
                qmc_in%excit_gen = excit_gen_no_renorm_spin
            case('uniform_power_pitzer')
                qmc_in%excit_gen = excit_gen_power_pitzer_occ
            case('power_pitzer_orderM')
                qmc_in%excit_gen = excit_gen_power_pitzer_occ
            case('heat_bath_power_pitzer')
                qmc_in%excit_gen = excit_gen_power_pitzer_occ_ij
            case('power_pitzer_orderM_ij')
                qmc_in%excit_gen = excit_gen_power_pitzer_occ_ij
            case('power_pitzer')
                qmc_in%excit_gen = excit_gen_power_pitzer
            case('heat_bath_power_pitzer_ref')
                qmc_in%excit_gen = excit_gen_power_pitzer_orderN
            case('power_pitzer_orderN')
                qmc_in%excit_gen = excit_gen_power_pitzer_orderN
            case('uniform_cauchy_schwarz')
                qmc_in%excit_gen = excit_gen_cauchy_schwarz_occ
            case('cauchy_schwarz_orderM')
                qmc_in%excit_gen = excit_gen_cauchy_schwarz_occ
            case('heat_bath_cauchy_schwarz')
                qmc_in%excit_gen = excit_gen_cauchy_schwarz_occ_ij
            case('cauchy_schwarz_orderM_ij')
                qmc_in%excit_gen = excit_gen_cauchy_schwarz_occ_ij
            case('heat_bath')
                qmc_in%excit_gen = excit_gen_heat_bath
            case('heat_bath_uniform_singles')
                qmc_in%excit_gen = excit_gen_heat_bath_uniform
            case('heat_bath_uniform')
                qmc_in%excit_gen = excit_gen_heat_bath_uniform
            case('heat_bath_exact_singles')
                qmc_in%excit_gen = excit_gen_heat_bath_single
            case('heat_bath_single')
                qmc_in%excit_gen = excit_gen_heat_bath_single
            case default
                call stop_all('read_qmc_in', 'Invalid excit_gen setting: '//trim(str))
            end select
        end if

        ! If user sets initial shift and vary_shift_from, assume they know what
        ! they're doing.  Otherwise, vary the shift from the initial shift
        ! value.
        qmc_in%vary_shift_from = qmc_in%initial_shift

        ! Optional arguments requiring special care.
        call get_rng_seed(lua_state, qmc_table, qmc_in%seed)
        if (aot_exists(lua_state, qmc_table, 'vary_shift_from')) then
            call aot_get_val(qmc_in%vary_shift_from, err, lua_state, qmc_table, 'vary_shift_from')
            if (err /= 0) then
                ! Perhaps passed in a string?
                call aot_get_val(str, err, lua_state, qmc_table, 'vary_shift_from')
                qmc_in% vary_shift_from_proje = trim(str) == 'proje'
            end if
        end if

        call warn_unused_args(lua_state, keys, qmc_table)

        call aot_table_close(lua_state, qmc_table)

    end subroutine read_qmc_in

    subroutine read_fciqmc_in(lua_state, opts, fciqmc_in)

        ! Read in an fciqmc table (if it exists) to an fciqmc_in object.

        ! fciqmc = {
        !     non_blocking_comm = true/false,
        !     load_balancing = true/false,
        !     init_spin_inverse_reference_det = true/false,
        !     guiding_function = 'none'/'neel_singlet',
        !     trial_function = 'single_basis'/'neel_singlet',
        !     select_reference_det = true, -- OR
        !     select_reference_det = {
        !        update_every = mc_cycles,
        !        pop_factor = factor,
        !     }
        !     quadrature_initiator = true/false,
        !     replica_tricks = true/false,
        !     density_matrices = true/false,
        !     density_matrix_file = filename,
        ! }

        ! In/Out:
        !    lua_state: flu/Lua state to which the HANDE API is added.
        ! In:
        !    opts: handle for the table containing the fciqmc table.
        ! Out:
        !    fciqmc_in: fciqmc_in_t object containing FCIQMC-specific input options.

        use flu_binding, only: flu_State
        use aot_table_module, only: aot_get_val, aot_exists, aot_table_open, aot_table_close

        use qmc_data, only: fciqmc_in_t, neel_singlet, neel_singlet_guiding
        use lua_hande_utils, only: warn_unused_args
        use parallel, only: parent
        use errors, only: stop_all

        type(flu_State), intent(inout) :: lua_state
        integer, intent(in) :: opts
        type(fciqmc_in_t), intent(out) :: fciqmc_in

        integer :: fciqmc_table, ref_det, err
        character(len=12) :: str
        logical :: ref_det_flag
        character(31), parameter :: keys(10) = [character(31) :: 'non_blocking_comm', 'load_balancing', 'guiding_function', &
                                                                 'init_spin_inverse_reference_det', 'trial_function', &
                                                                 'select_reference_det', 'quadrature_initiator', &
                                                                 'replica_tricks', 'density_matrices', 'density_matrix_file']

        if (aot_exists(lua_state, opts, 'fciqmc')) then

            call aot_table_open(lua_state, opts, fciqmc_table, 'fciqmc')

            ! Optional arguments (defaults set in derived type).
            call aot_get_val(fciqmc_in%non_blocking_comm, err, lua_state, fciqmc_table, 'non_blocking_comm')
            call aot_get_val(fciqmc_in%doing_load_balancing, err, lua_state, fciqmc_table, 'load_balancing')
            call aot_get_val(fciqmc_in%init_spin_inv_D0, err, lua_state, fciqmc_table, 'init_spin_inverse_reference_det')
            call aot_get_val(fciqmc_in%quadrature_initiator, err, lua_state, fciqmc_table, 'quadrature_initiator')
            call aot_get_val(fciqmc_in%replica_tricks, err, lua_state, fciqmc_table, 'replica_tricks')
            call aot_get_val(fciqmc_in%density_matrices, err, lua_state, fciqmc_table, 'density_matrices')
            call aot_get_val(fciqmc_in%density_matrix_file, err, lua_state, fciqmc_table, 'density_matrix_file')

            ! If the user has asked to calculate an RDM, then replica_tricks
            ! *must* be on.
            if (fciqmc_in%density_matrices) then
                fciqmc_in%replica_tricks = .true.
            end if

            ! Optional arguments requiring special care.
            if (aot_exists(lua_state, fciqmc_table, 'select_reference_det')) then
                call aot_table_open(lua_state, fciqmc_table, ref_det, 'select_reference_det')
                if (ref_det == 0) then
                    ! Just passed a boolean (hopefully).
                    call aot_get_val(ref_det_flag, err, lua_state, fciqmc_table, 'select_reference_det', default=.false.)
                    if (ref_det_flag) fciqmc_in%select_ref_det_every_nreports = 20
                else
                    call aot_get_val(fciqmc_in%select_ref_det_every_nreports, err, lua_state, ref_det, 'update_every', default=20)
                    call aot_get_val(fciqmc_in%ref_det_factor, err, lua_state, ref_det, 'pop_factor')
                    call aot_table_close(lua_state, ref_det)
                end if
            end if
            if (aot_exists(lua_state, fciqmc_table, 'guiding_function')) then
                call aot_get_val(str, err, lua_state, fciqmc_table, 'guiding_function')
                select case(trim(str))
                case('none')
                    ! use default
                case('neel_singlet')
                    fciqmc_in%guiding_function = neel_singlet_guiding
                    fciqmc_in%trial_function = neel_singlet
                case default
                    if (parent) call stop_all('read_fciqmc_in', 'Unknown guiding function')
                end select
            end if
            if (aot_exists(lua_state, fciqmc_table, 'trial_function')) then
                call aot_get_val(str, err, lua_state, fciqmc_table, 'trial_function')
                select case(trim(str))
                case('none')
                    ! use default
                case('neel_singlet')
                    fciqmc_in%trial_function = neel_singlet
                case default
                    if (parent) call stop_all('read_fciqmc_in', 'Unknown trial wavefunction')
                end select
            end if

            call warn_unused_args(lua_state, keys, fciqmc_table)

            call aot_table_close(lua_state, fciqmc_table)

        end if

    end subroutine read_fciqmc_in

    subroutine read_semi_stoch_in(lua_state, opts, qmc_in, semi_stoch_in)

        ! Read in an semi_stoch table (if it exists) to an semi_stoch_in object.

        ! semi_stoch = {
        !     space = 'read'/'high'/'ci',       -- required if semi_stoch table exists.
        !     size = target_pop,                -- required if space == 'high'
        !     start_iteration = mc_cycles,
        !     shift_start_iteration = mc_cycle, -- overrides start_iteration
        !     separate_annihilation = true/false,
        !     write = true/false/id,
        !     read = id,
        !     ci_space = { ... },               -- required if space == 'ci'.  Reference table.
        ! }

        ! In/Out:
        !    lua_state: flu/Lua state to which the HANDE API is added.
        !    qmc_in: qmc_in_t object containing qmc input options.  If semi-stochastic
        !        options are present, then qmc_in%real_amplitudes is forced to be true.
        ! In:
        !    opts: handle for the table containing the semi_stoch table.
        ! Out:
        !    semi_stoch_in: semi_stoch_in_t object containing semi-stochastic-specific input options.

        use flu_binding, only: flu_State
        use aot_table_module, only: aot_get_val, aot_exists, aot_table_open, aot_table_close
        use parallel, only: parent
        use errors, only: stop_all, warning

        use qmc_data, only: qmc_in_t, semi_stoch_in_t, high_pop_determ_space, read_determ_space, ci_determ_space, &
                            semi_stoch_combined_annihilation, semi_stoch_separate_annihilation
        use lua_hande_utils, only: warn_unused_args, get_flag_and_id

        type(flu_State), intent(inout) :: lua_state
        integer, intent(in) :: opts
        type(qmc_in_t), intent(inout) :: qmc_in
        type(semi_stoch_in_t), intent(out) :: semi_stoch_in

        integer :: semi_stoch_table, err
        character(len=10) :: str
        logical :: separate_annihilation
        character(21), parameter :: keys(9) = [character(21) :: 'space', 'size', 'start_iteration', 'separate_annihilation', &
                                                                'shift_start_iteration', 'write_determ_space', 'write', 'read', &
                                                                'ci_space']

        if (aot_exists(lua_state, opts, 'semi_stoch')) then

            if (parent .and. .not. qmc_in%real_amplitudes) &
                call warning('read_semi_stoch_in', 'Enabling real_amplitudes as required by semi_stoch.')
            qmc_in%real_amplitudes = .true.

            call aot_table_open(lua_state, opts, semi_stoch_table, 'semi_stoch')

            ! Required arguments.
            if (aot_exists(lua_state, semi_stoch_table, 'space')) then
                call aot_get_val(str, err, lua_state, semi_stoch_table, 'space')
                select case(str)
                case('read')
                    semi_stoch_in%space_type = read_determ_space
                    semi_stoch_in%target_size = -1
                case('high')
                    semi_stoch_in%space_type = high_pop_determ_space
                    call aot_get_val(semi_stoch_in%target_size, err, lua_state, semi_stoch_table, 'size')
                    if (err /= 0 .and. parent) call stop_all('read_semi_stoch_in', 'Target space size not given.')
                case('ci')
                    semi_stoch_in%space_type = ci_determ_space
                    call read_reference_t(lua_state, semi_stoch_table, semi_stoch_in%ci_space, ref_table_name='ci_space')
                    if (semi_stoch_in%ci_space%ex_level < 0) &
                        call stop_all('read_semi_stoch_in', 'Max excitation level not given for ci_space')
                case default
                    if (parent) call stop_all('read_semi_stoch_in', 'Unknown semi stochastic space type')
                end select
            else
                if (parent) call stop_all('read_semi_stoch_in', 'Deterministic space not specified.')
            end if

            ! Optional arguments (defaults set in derived type).
            call aot_get_val(semi_stoch_in%start_iter, err, lua_state, semi_stoch_table, 'start_iteration')
            call aot_get_val(separate_annihilation, err, lua_state, semi_stoch_table, 'separate_annihilation', default=.true.)
            call aot_get_val(semi_stoch_in%read_id, err, lua_state, semi_stoch_table, 'read')
            call get_flag_and_id(lua_state, semi_stoch_table, semi_stoch_in%write_determ_space, semi_stoch_in%write_id, 'write')
            if (separate_annihilation) then
                semi_stoch_in%projection_mode = semi_stoch_separate_annihilation
            else
                semi_stoch_in%projection_mode = semi_stoch_combined_annihilation
            end if

            ! Optional arguments requiring special care.
            if (aot_exists(lua_state, semi_stoch_table, 'write_determ_space')) then
                call aot_get_val(semi_stoch_in%write_determ_space, err, lua_state, semi_stoch_table, 'write_determ_space')
                if (parent) call warning('read_semi_stoch_in', 'write_determ_space is deprecated.  Please use write instead.')
            end if
            if (aot_exists(lua_state, semi_stoch_table, 'shift_start_iteration')) then
                semi_stoch_in%start_iter = huge(0) ! fixed up once the shift comes on...
                call aot_get_val(semi_stoch_in%shift_iter, err, lua_state, semi_stoch_table, 'shift_start_iteration')
            end if

            call warn_unused_args(lua_state, keys, semi_stoch_table)

            call aot_table_close(lua_state, semi_stoch_table)

        end if

    end subroutine read_semi_stoch_in

    subroutine read_ccmc_in(lua_state, opts, ccmc_in, sys)

        ! Read in an ccmc table (if it exists) to an ccmc_in object.

        ! ccmc = {
        !     move_frequency = frequency,
        !     cluster_multispawn_threshold = threshold,
        !     full_non_composite = true/false,
        !     linked = true/false,
        !     vary_shift_reference = true/false,
        !     density_matrices = true/false,
        !     density_matrix_file = filename,
        !     even_selection = true/false,
        !     multiref = true/false,
        !     n_secondary_ref = number of additional references,
        !     secondary_ref1,...,secondary_ref999 ={...},
        ! }

        ! In/Out:
        !    lua_state: flu/Lua state to which the HANDE API is added.
        ! In:
        !    opts: handle for the table containing the ccmc table.
        !    sys:  sys_t object containing information of current system. 
        ! Out:
        !    ccmc_in: ccmc_in_t object containing ccmc-specific input options.

        use flu_binding, only: flu_State
        use aot_table_module, only: aot_get_val, aot_exists, aot_table_open, aot_table_close

        use qmc_data, only: ccmc_in_t
        use lua_hande_utils, only: warn_unused_args
        use system, only: sys_t
        use errors, only: stop_all

        type(flu_State), intent(inout) :: lua_state
        integer, intent(in) :: opts
        type (sys_t), intent(in) :: sys
        type(ccmc_in_t), intent(out) :: ccmc_in

<<<<<<< HEAD
        integer :: ccmc_table, err
        character(28), parameter :: keys(14) = [character(28) :: 'move_frequency', 'cluster_multispawn_threshold', &
                                                                'full_non_composite', 'linked', 'vary_shift_reference', &
                                                                'density_matrices', 'density_matrix_file', 'even_selection', &
                                                                'multiref', 'second_ref', 'pow_trunc', 'variational_energy', &
                                                                'average_wfn', 'trotterized']
=======
        integer :: ccmc_table, err, i
        character(28), parameter :: keys(15) = [character(28) :: 'move_frequency', 'cluster_multispawn_threshold', &
                                                                'full_non_composite', 'linked', 'vary_shift_reference', &
                                                                'density_matrices', 'density_matrix_file', 'even_selection', &
                                                                'multiref', 'n_secondary_ref', 'mr_acceptance_search', &
                                                                'mr_excit_lvl','mr_secref_file','mr_n_frozen','mr_read_in']
        character(23) :: string ! 32 bit integer has 10 digits, should be more than enough
        ! secondary_refX keywords are not hardcoded in, so we dynamically add them into the
        ! array of allowed keys 
        character(23), dimension(:), allocatable :: secondary_ref_keys
        character(28), dimension(:), allocatable :: keys_concat
        character(10) :: str
        character(40) :: secref_file
>>>>>>> ab83a7b9

        if (aot_exists(lua_state, opts, 'ccmc')) then

            call aot_table_open(lua_state, opts, ccmc_table, 'ccmc')

            ! Optional arguments (defaults set in derived type).
            call aot_get_val(ccmc_in%move_freq, err, lua_state, ccmc_table, 'move_frequency')
            call aot_get_val(ccmc_in%cluster_multispawn_threshold, err, lua_state, ccmc_table, 'cluster_multispawn_threshold')
            call aot_get_val(ccmc_in%full_nc, err, lua_state, ccmc_table, 'full_non_composite')
            call aot_get_val(ccmc_in%linked, err, lua_state, ccmc_table, 'linked')
            call aot_get_val(ccmc_in%vary_shift_reference, err, lua_state, ccmc_table, 'vary_shift_reference')
            call aot_get_val(ccmc_in%density_matrices, err, lua_state, ccmc_table, 'density_matrices')
            call aot_get_val(ccmc_in%density_matrix_file, err, lua_state, ccmc_table, 'density_matrix_file')
            call aot_get_val(ccmc_in%even_selection, err, lua_state, ccmc_table, 'even_selection')
            call aot_get_val(ccmc_in%multiref, err, lua_state, ccmc_table, 'multiref')
            if (ccmc_in%multiref) then
                call aot_get_val(ccmc_in%n_secondary_ref, err, lua_state, ccmc_table, 'n_secondary_ref')
                if (ccmc_in%n_secondary_ref == 0) then
                    call stop_all('read_ccmc_in', 'Number of secondary references unspecified.') 
                end if
                allocate(secondary_ref_keys(ccmc_in%n_secondary_ref))
                allocate(ccmc_in%secondary_refs(ccmc_in%n_secondary_ref))

                call aot_get_val(ccmc_in%mr_read_in, err, lua_state, ccmc_table, 'mr_read_in')  

                if (.not.ccmc_in%mr_read_in) then
                    do i = 1, ccmc_in%n_secondary_ref
                        ! I0 makes sure there are no whitespaces around the number string
                        write (string, '(A13,I0)') 'secondary_ref', i ! up to 2.15E9 secondary references can be provided      
                        ! trim makes sure there are no trailing whitespaces 
                        call read_reference_t(lua_state, ccmc_table, ccmc_in%secondary_refs(i), sys, trim(string))
                             if (.not. allocated(ccmc_in%secondary_refs(i)%occ_list0)) then
                                 call stop_all('read_ccmc_in', 'Uninitialised secondary reference determinant.') 
                             end if
                             if (ccmc_in%secondary_refs(i)%ex_level == -1 .or. ccmc_in%secondary_refs(i)%ex_level == sys%nel) then
                                 call stop_all('read_ccmc_in', 'Uninitialised secondary reference excitation level.')
                             end if
                             secondary_ref_keys(i) = trim(string)
                    end do
                    keys_concat = [keys,secondary_ref_keys]
                else
                    call aot_get_val(ccmc_in%mr_secref_file, err, lua_state, ccmc_table, 'mr_secref_file')
                    if (err.ne.0) then
                        call stop_all('read_ccmc_in','mr_read_in set but mr_secref_file unset.')
                    endif
                    call aot_get_val(ccmc_in%mr_n_frozen, err, lua_state, ccmc_table, 'mr_n_frozen')
                    call aot_get_val(ccmc_in%mr_excit_lvl, err, lua_state, ccmc_table, 'mr_excit_lvl')
                    if (ccmc_in%mr_excit_lvl.eq.-1) then
                        call stop_all('read_ccmc_in','mr_read_in set but mr_excit_lvl unset.')
                    endif
                    keys_concat = keys
                endif

                call aot_get_val(str, err, lua_state, ccmc_table, 'mr_acceptance_search')
                select case (str)
                    case ('bk_tree')
                        ccmc_in%mr_acceptance_search = 1
                    case default
                        ccmc_in%mr_acceptance_search = 0
                end select
            else
                keys_concat = keys
            end if
<<<<<<< HEAD
            call aot_get_val(ccmc_in%pow_trunc, err, lua_state, ccmc_table, 'pow_trunc')
            call aot_get_val(ccmc_in%variational_energy, err, lua_state, ccmc_table, 'variational_energy')
            call aot_get_val(ccmc_in%average_wfn, err, lua_state, ccmc_table, 'average_wfn')
            call aot_get_val(ccmc_in%trot, err, lua_state, ccmc_table, 'trotterized')
            call warn_unused_args(lua_state, keys, ccmc_table)
=======

            call warn_unused_args(lua_state, keys_concat, ccmc_table)
>>>>>>> ab83a7b9

            call aot_table_close(lua_state, ccmc_table)

        end if

    end subroutine read_ccmc_in

! [review] - AJWT: Would it be better to include a ccmc table for the uccmc call and just put the ccmc-specific parameters in there, 
! [review] - AJWT: leaving just uccmc-ey things in the uccmc table?
    subroutine read_uccmc_in(lua_state, opts, uccmc_in, sys)


        ! Read in an uccmc table (if it exists) to an uccmc_in object.

        ! uccmc = {
        !     move_frequency = frequency,
        !     cluster_multispawn_threshold = threshold,
        !     linked = true/false,
        !     vary_shift_reference = true/false,
        !     density_matrices = true/false,
        !     density_matrix_file = filename,
        !     pow_trunc = trunc,
        !     variational_energy = true/false,
        ! }

        ! In/Out:
        !    lua_state: flu/Lua state to which the HANDE API is added.
        ! In:
        !    opts: handle for the table containing the ccmc table.
        !    sys:  sys_t object containing information of current system. 
        ! Out:
        !    uccmc_in: uccmc_in_t object containing uccmc-specific input options.

        use flu_binding, only: flu_State
        use aot_table_module, only: aot_get_val, aot_exists, aot_table_open, aot_table_close

        use qmc_data, only: uccmc_in_t
        use lua_hande_utils, only: warn_unused_args
        use system, only: sys_t
        use errors, only: stop_all

        type(flu_State), intent(inout) :: lua_state
        integer, intent(in) :: opts
        type (sys_t), intent(in) :: sys
        type(uccmc_in_t), intent(out) :: uccmc_in

        integer :: uccmc_table, err
        character(28), parameter :: keys(9) = [character(28) :: 'move_frequency', 'cluster_multispawn_threshold', &
                                                                'linked', 'vary_shift_reference', &
                                                                'density_matrices', 'density_matrix_file', 'pow_trunc', &
                                                                'variational_energy', 'trotterized']

        if (aot_exists(lua_state, opts, 'uccmc')) then

            call aot_table_open(lua_state, opts, uccmc_table, 'uccmc')

            ! Optional arguments (defaults set in derived type).
            call aot_get_val(uccmc_in%move_freq, err, lua_state, uccmc_table, 'move_frequency')
            call aot_get_val(uccmc_in%cluster_multispawn_threshold, err, lua_state, uccmc_table, 'cluster_multispawn_threshold')
            call aot_get_val(uccmc_in%linked, err, lua_state, uccmc_table, 'linked')
            call aot_get_val(uccmc_in%vary_shift_reference, err, lua_state, uccmc_table, 'vary_shift_reference')
            call aot_get_val(uccmc_in%density_matrices, err, lua_state, uccmc_table, 'density_matrices')
            call aot_get_val(uccmc_in%density_matrix_file, err, lua_state, uccmc_table, 'density_matrix_file')
            call aot_get_val(uccmc_in%pow_trunc, err, lua_state, uccmc_table, 'pow_trunc')
            call aot_get_val(uccmc_in%variational_energy, err, lua_state, uccmc_table, 'variational_energy')
            call aot_get_val(uccmc_in%average_wfn, err, lua_state, uccmc_table, 'average_wfn')
            call aot_get_val(uccmc_in%trot, err, lua_state, uccmc_table, 'trotterized')
            call aot_get_val(uccmc_in%full_nc, err, lua_state, uccmc_table, 'full_nc')

            call warn_unused_args(lua_state, keys, uccmc_table)

            call aot_table_close(lua_state, uccmc_table)

        end if

    end subroutine read_uccmc_in

    subroutine read_dmqmc_in(lua_state, nbasis, opts, system_name, dmqmc_in, subsys_info)

        ! Read in DMQMC-related input options from various tables to a dmqmc_in_t object.

        ! dmqmc = {
        !     replica_tricks = true/false,
        !     fermi_temperature = true/false,
        !     all_sym_sectors = true/false,
        !     all_spin_sectors = true/false,
        !     beta_loops = Nb,
        !     sampling_weights = { ... },
        !     vary_weights = N,
        !     find_weights = true/false,
        !     find_weights_start = iteration,
        !     symmetrize = true/false,
        !     initiator_level = ilevel,
        ! }
        ! ipdmqmc = { -- sets ipdmqmc to true
        !     initial_beta = b,
        !     initial_matrix = 'free_electron'/'hartree_fock',
        !     grand_canonical_initialisation = true/false,
        !     metropolis_attempts = nattempts,
        !     symmetric = true/false,
        ! }
        ! operators = {
        !     renyi2 = true/false,
        !     energy = true/false,
        !     energy2 = true/false,
        !     staggered_magnetisation = true/false,
        !     correlation = { ... }
        !     excit_dist = true/false,
        !     excit_dist_start = iteration,
        !     kinetic_energy = true/false,
        !     H0_energy = true/false,
        !     potential_energy = true/false,
        !     HI_energy = true/false,
        !     mom_dist = kmax,
        !     structure_factor = kmax,
        ! }
        ! rdm = {
        !     spawned_state_size = X,
        !     rdms = { { ... } , { ... } , { ... } ... }
        !     ground_state = true/false,
        !     ground_state_start = iteration,
        !     instantaneous = true/false,
        !     write = true/false,
        !     concurrence = true/false,
        !     von_neumann = true/false,
        !     renyi2 = true/false,
        ! }

        ! In/Out:
        !    lua_state: flu/Lua state to which the HANDE API is added.
        ! In:
        !    opts: handle for the table containing the above tables.
        !    nbasis: number of single-particle basis functions in the basis set of the system.
        !    system_name: system being studied.
        ! Out:
        !    dmqmc_in: dmqmc_in_t object containing DMQMC input options.
        !    subsys_info: array of subsys_t objects containing the subsystem
        !       for each RDM of interest. Unallocated if no RDMs are specified.

        use flu_binding, only: flu_State
        use aot_table_module, only: aot_exists, aot_table_open, aot_table_close, aot_get_val, aot_table_length
        use aot_vector_module, only: aot_get_val

        use calc
        use dmqmc_data, only: dmqmc_in_t, subsys_t, hartree_fock_dm, free_electron_dm
        use checking, only: check_allocate
        use parallel, only: parent
        use errors, only: stop_all, warning
        use lua_hande_utils, only: warn_unused_args
        use system, only: heisenberg

        type(flu_State), intent(inout) :: lua_state
        integer, intent(in) :: nbasis, opts, system_name
        type(dmqmc_in_t), intent(out) :: dmqmc_in
        type(subsys_t), intent(out), allocatable :: subsys_info(:)

        integer :: table, subtable, err, i
        integer, allocatable :: err_arr(:)
        logical :: op
        character(len=13) :: str

        character(30), parameter :: dmqmc_keys(11) = [character(30) :: 'replica_tricks', 'fermi_temperature', 'all_sym_sectors', &
                                                                      'all_spin_sectors', 'beta_loops', 'sampling_weights',      &
                                                                      'find_weights', 'find_weights_start', 'symmetrize',        &
                                                                      'vary_weights', 'initiator_level']
        character(30), parameter :: ip_keys(6)    = [character(30) :: 'target_beta', 'initial_beta', 'initial_matrix',           &
                                                                      'grand_canonical_initialisation', 'metropolis_attempts',   &
                                                                      'symmetric']
        character(30), parameter :: op_keys(12)    = [character(30) :: 'renyi2', 'energy', 'energy2', 'staggered_magnetisation',  &
                                                                       'correlation', 'excit_dist', 'kinetic_energy',             &
                                                                       'H0_energy', 'potential_energy', 'HI_energy', 'mom_dist',  &
                                                                       'structure_factor']
        character(30), parameter :: rdm_keys(9)   = [character(30) :: 'spawned_state_size', 'rdms', 'ground_state',              &
                                                                      'ground_state_start', 'instantaneous', 'write',              &
                                                                      'concurrence', 'von_neumann', 'renyi2']

        dmqmc_calc_type = 0

        ! All optional and straightfoward except the vector quantities.

        if (aot_exists(lua_state, opts, 'dmqmc')) then
            call aot_table_open(lua_state, opts, table, 'dmqmc')
            call aot_get_val(dmqmc_in%replica_tricks, err, lua_state, table, 'replica_tricks')
            call aot_get_val(dmqmc_in%fermi_temperature, err, lua_state, table, 'fermi_temperature')
            call aot_get_val(dmqmc_in%all_sym_sectors, err, lua_state, table, 'all_sym_sectors')
            call aot_get_val(dmqmc_in%all_spin_sectors, err, lua_state, table, 'all_spin_sectors')
            call aot_get_val(dmqmc_in%beta_loops, err, lua_state, table, 'beta_loops')
            call aot_get_val(dmqmc_in%find_weights, err, lua_state, table, 'find_weights')
            call aot_get_val(dmqmc_in%find_weights_start, err, lua_state, table, 'find_weights_start')
            call aot_get_val(dmqmc_in%half_density_matrix, err, lua_state, table, 'symmetrize')
            if (aot_exists(lua_state, table, 'sampling_weights')) then
                dmqmc_in%weighted_sampling = .true.
                ! Certainly can't have more excitation levels than basis functions, so that's a handy upper-limit.
                call aot_get_val(dmqmc_in%sampling_probs, err_arr, nbasis, lua_state, table, 'sampling_weights')
            end if
            if (aot_exists(lua_state, table, 'initiator_level')) then
                call aot_get_val(dmqmc_in%initiator_level, err, lua_state, table, 'initiator_level')
            end if
            dmqmc_in%vary_weights = aot_exists(lua_state, table, 'vary_weights')
            call aot_get_val(dmqmc_in%finish_varying_weights, err, lua_state, table, 'vary_weights')
            call warn_unused_args(lua_state, dmqmc_keys, table)
            call aot_table_close(lua_state, table)
        end if

        ! If using the 'find_weights' option then weighted sampling should
        ! always be used, even if not asked for via a separate input.
        if (dmqmc_in%find_weights) dmqmc_in%weighted_sampling = .true.

        if (aot_exists(lua_state, opts, 'ipdmqmc')) then
            dmqmc_in%ipdmqmc = .true.
            call aot_table_open(lua_state, opts, table, 'ipdmqmc')
            if (aot_exists(lua_state, table, 'initial_beta')) then
                call aot_get_val(dmqmc_in%target_beta, err, lua_state, table, 'initial_beta')
                if (parent) call warning('read_dmqmc_in', 'initial_beta is deprecated.  Please use target_beta instead.')
            end if
            call aot_get_val(dmqmc_in%target_beta, err, lua_state, table, 'target_beta')
            if (aot_exists(lua_state, table, 'initial_matrix')) then
                call aot_get_val(str, err, lua_state, table, 'initial_matrix')
                select case(trim(str))
                case('free_electron')
                    dmqmc_in%initial_matrix = free_electron_dm
                case('hartree_fock')
                    dmqmc_in%initial_matrix = hartree_fock_dm
                case default
                    if (parent) call stop_all('read_dmqmc_in', 'Unknown  inital density matrix')
                end select
            end if
            call aot_get_val(dmqmc_in%symmetric, err, lua_state, table, 'symmetric', default=.true.)
            call aot_get_val(dmqmc_in%grand_canonical_initialisation, err, lua_state, table, 'grand_canonical_initialisation')
            call aot_get_val(dmqmc_in%metropolis_attempts, err, lua_state, table, 'metropolis_attempts')
            call warn_unused_args(lua_state, ip_keys, table)
            call aot_table_close(lua_state, table)
        end if

        if (aot_exists(lua_state, opts, 'operators')) then
            call aot_table_open(lua_state, opts, table, 'operators')
            call aot_get_val(op, err, lua_state, table, 'renyi2', default=.false.)
            if (op) dmqmc_calc_type = dmqmc_calc_type + dmqmc_full_r2
            call aot_get_val(op, err, lua_state, table, 'energy', default=.false.)
            if (op) dmqmc_calc_type = dmqmc_calc_type + dmqmc_energy
            call aot_get_val(op, err, lua_state, table, 'energy2', default=.false.)
            if (op) dmqmc_calc_type = dmqmc_calc_type + dmqmc_energy_squared
            call aot_get_val(op, err, lua_state, table, 'staggered_magnetisation', default=.false.)
            if (op) dmqmc_calc_type = dmqmc_calc_type + dmqmc_staggered_magnetisation
            call aot_get_val(op, err, lua_state, table, 'kinetic_energy', default=.false.)
            if (op) dmqmc_calc_type = dmqmc_calc_type + dmqmc_kinetic_energy
            call aot_get_val(op, err, lua_state, table, 'H0_energy', default=.false.)
            if (op) dmqmc_calc_type = dmqmc_calc_type + dmqmc_H0_energy
            call aot_get_val(op, err, lua_state, table, 'potential_energy', default=.false.)
            if (op) dmqmc_calc_type = dmqmc_calc_type + dmqmc_potential_energy
            call aot_get_val(op, err, lua_state, table, 'HI_energy', default=.false.)
            if (op) dmqmc_calc_type = dmqmc_calc_type + dmqmc_HI_energy
            if (aot_exists(lua_state, table, 'correlation')) then
                dmqmc_calc_type = dmqmc_calc_type + dmqmc_correlation
                call aot_get_val(dmqmc_in%correlation_sites, err_arr, nbasis, lua_state, table, 'correlation')
            end if
            if (aot_exists(lua_state, table, 'mom_dist')) then
                call aot_get_val(dmqmc_in%mom_dist_kmax, err, lua_state, table, 'mom_dist')
                dmqmc_in%calc_mom_dist = .true.
            end if
            if (aot_exists(lua_state, table, 'structure_factor')) then
                call aot_get_val(dmqmc_in%struc_fac_qmax, err, lua_state, table, 'structure_factor')
                dmqmc_in%calc_struc_fac = .true.
            end if
            call aot_get_val(dmqmc_in%calc_excit_dist, err, lua_state, table, 'excit_dist')
            call warn_unused_args(lua_state, op_keys, table)
            call aot_table_close(lua_state, table)
        end if

        if (aot_exists(lua_state, opts, 'rdm')) then
            call aot_table_open(lua_state, opts, table, 'rdm')

            ! instantaneous is optional but if present, spawned_state_size must
            ! be.
            call aot_get_val(dmqmc_in%rdm%calc_inst_rdm, err, lua_state, table, 'instantaneous')

            ! If doing rdms, must specify them and the spawned state size.
            call aot_get_val(dmqmc_in%rdm%spawned_length, err, lua_state, table, 'spawned_state_size')
            if (dmqmc_in%rdm%calc_inst_rdm .and. err /= 0) then
                if (parent) call stop_all('read_dmqmc_in', 'spawned_state_size not specified in rdm table.')
            end if
            if (aot_exists(lua_state, table, 'rdms')) then
                dmqmc_in%rdm%doing_rdm = .true.
                call aot_table_open(lua_state, table, subtable, 'rdms')
                dmqmc_in%rdm%nrdms = aot_table_length(lua_state, subtable)
                allocate(subsys_info(dmqmc_in%rdm%nrdms), stat=err)
                call check_allocate('subsys_info', dmqmc_in%rdm%nrdms, err)
                do i = 1, dmqmc_in%rdm%nrdms
                    call aot_get_val(subsys_info(i)%subsystem_A, err_arr, nbasis, lua_state, subtable, pos=i)
                    subsys_info(i)%A_nsites = size(subsys_info(i)%subsystem_A)
                end do
            else
                if (parent) call stop_all('read_dmqmc_in', 'rdms not specified in rdm table.')
            end if

            ! Optional arguments.
            call aot_get_val(dmqmc_in%rdm%calc_ground_rdm, err, lua_state, table, 'ground_state')
            call aot_get_val(dmqmc_in%start_av_rdm, err, lua_state, table, 'ground_state_start')
            call aot_get_val(dmqmc_in%rdm%output_rdm, err, lua_state, table, 'write')
            call aot_get_val(dmqmc_in%rdm%doing_concurrence, err, lua_state, table, 'concurrence')
            call aot_get_val(dmqmc_in%rdm%doing_vn_entropy, err, lua_state, table, 'von_neumann')
            call aot_get_val(op, err, lua_state, table, 'renyi2', default=.false.)
            if (op) dmqmc_calc_type = dmqmc_calc_type + dmqmc_rdm_r2
            call warn_unused_args(lua_state, rdm_keys, table)
            call aot_table_close(lua_state, table)
        else
            dmqmc_in%rdm%nrdms = 0
        end if
        ! Can't average over spin sectors alone in normal dmqmc calculation.
        if (dmqmc_in%all_spin_sectors .and. .not. dmqmc_in%all_sym_sectors .and. system_name /= heisenberg .and. parent) &
                                            & call stop_all('read_dmqmc_in', 'specified symmetry averaging not imlemented')

    end subroutine read_dmqmc_in

    subroutine read_load_bal_in(lua_state, opts, load_bal_in)

        ! Read in an load_bal table (if it exists) to an load_bal_in object.

        ! load_bal = {
        !     nslots = N,
        !     min_pop = pop,
        !     target = percent,
        !     max_attempts = max,
        !     write = true/false,
        ! }

        ! In/Out:
        !    lua_state: flu/Lua state to which the HANDE API is added.
        ! In:
        !    opts: handle for the table containing the load_bal table.
        ! Out:
        !    load_bal_in: load_bal_in_t object containing load-balancing-specific input options.

        use flu_binding, only: flu_State
        use aot_table_module, only: aot_get_val, aot_exists, aot_table_open, aot_table_close

        use lua_hande_utils, only: warn_unused_args
        use qmc_data, only: load_bal_in_t

        type(flu_State), intent(inout) :: lua_state
        integer, intent(in) :: opts
        type(load_bal_in_t), intent(out) :: load_bal_in

        integer :: load_bal_table, err
        character(12), parameter :: keys(5) = [character(12) :: 'nslots', 'min_pop', 'target', 'max_attempts', 'write']

        if (aot_exists(lua_state, opts, 'load_bal')) then

            call aot_table_open(lua_state, opts, load_bal_table, 'load_bal')

            ! Optional arguments (defaults set in derived type).
            load_bal_in%nslots = 20 ! Default for when load balancing in use
            call aot_get_val(load_bal_in%nslots, err, lua_state, load_bal_table, 'nslots')
            call aot_get_val(load_bal_in%pop, err, lua_state, load_bal_table, 'min_pop')
            call aot_get_val(load_bal_in%percent, err, lua_state, load_bal_table, 'target')
            call aot_get_val(load_bal_in%max_attempts, err, lua_state, load_bal_table, 'max_attempts')
            call aot_get_val(load_bal_in%write_info, err, lua_state, load_bal_table, 'write')

            call warn_unused_args(lua_state, keys, load_bal_table)

            call aot_table_close(lua_state, load_bal_table)

        end if

    end subroutine read_load_bal_in

    subroutine read_reference_t(lua_state, opts, ref, sys, ref_table_name)

        ! Read in a reference table (if it exists) to a reference_t object.

        ! reference = {
        !     det = { ... }, -- N-electron vector
        !     hilbert_space_det = { ... }, -- N-electron vector
        !     ex_level = truncation_level
        ! }

        ! In/Out:
        !    lua_state: flu/Lua state to which the HANDE API is added.
        ! In:
        !    opts: handle for the table containing the reference table.
        !    sys (optional): sys_t object describing the system of interest.  Used to default to
        !        full space if present.
        !    ref_table_name (optional): name of table holding reference info.  Default: reference.
        ! Out:
        !    ref: reference_t object containing the input options describing the
        !        reference.  Note that ex_level is set to the number of electrons
        !        if not provided (incl. if the reference table is not present in
        !        opts) and sys is present and -1 otherwise.

        use flu_binding, only: flu_State
        use aot_vector_module, only: aot_get_val
        use aot_table_module, only: aot_get_val, aot_exists, aot_table_open, aot_table_close
        use errors, only: stop_all

        use lua_hande_utils, only: warn_unused_args
        use reference_determinant, only: reference_t
        use system, only: sys_t

        type(flu_State), intent(inout) :: lua_state
        integer, intent(in) :: opts
        type(reference_t), intent(out) :: ref
        type(sys_t), intent(in), optional :: sys
        character(*), intent(in), optional :: ref_table_name

        integer :: ref_table, err
        integer, allocatable :: err_arr(:)
        character(17), parameter :: keys(3) = [character(17) :: 'det', 'hilbert_space_det', 'ex_level']
        ! Avoid using allocatable strings here for old compiler support.
        character(100) :: ref_name

        ! Set to full space/a problematic value by default.
        ref%ex_level = -1
        if (present(sys)) ref%ex_level = sys%nel

        ref_name = 'reference'
        if (present(ref_table_name)) then
            if (len(ref_table_name) > len(ref_name)) call stop_all('read_reference_t', 'ref_name size too large.')
            ref_name = ref_table_name
        end if

        if (aot_exists(lua_state, opts, ref_name)) then

            call aot_table_open(lua_state, opts, ref_table, ref_name)

            ! Optional arguments requiring special handling.

            ! Check if deeterminants exist first to avoid aotus allocating components unnecessarily.
            if (aot_exists(lua_state, ref_table, 'det')) then
                call aot_get_val(ref%occ_list0, err_arr, sys%nel, lua_state, ref_table, 'det')
            end if
            if (aot_exists(lua_state, ref_table, 'hilbert_space_det')) then
                call aot_get_val(ref%hs_occ_list0, err_arr, sys%nel, lua_state, ref_table, 'hilbert_space_det')
            end if

            call aot_get_val(ref%ex_level, err, lua_state, ref_table, 'ex_level')
           
            call warn_unused_args(lua_state, keys, ref_table)

            call aot_table_close(lua_state, ref_table)
        end if

    end subroutine read_reference_t

    subroutine read_restart_in(lua_state, opts, restart_in)

        ! Read in a restart table (if it exists) to a restart_in_t object.

        ! restart = {
        !    read = true/false/id,
        !    write = true/false/id,
        !    write_shift = true/false/id,
        !    write_frequency = nreports,
        !    rng = true/false,
        ! }

        ! where id is an integer and sets the id for the restart file of the relevant type.
        ! If an id is provided, then the corresponding flag is also set to true.

        ! In/Out:
        !    lua_state: flu/Lua state to which the HANDE API is added.
        ! In:
        !    opts: handle for the table containing the restart table.
        ! Out:
        !    restart_in: restart_in_t object contianing the input options describing restart files.

        use flu_binding, only: flu_State
        use aot_table_module, only: aot_exists, aot_table_open, aot_table_close, aot_get_val

        use lua_hande_utils, only: warn_unused_args, get_flag_and_id
        use qmc_data, only: restart_in_t

        type(flu_State), intent(inout) :: lua_state
        integer, intent(in) :: opts
        type(restart_in_t), intent(out) :: restart_in

        integer :: err, restart_table
        character(15), parameter :: keys(5) = [character(15) :: 'read', 'write', 'write_shift', 'write_frequency', 'rng']

        if (aot_exists(lua_state, opts, 'restart')) then

            call aot_table_open(lua_state, opts, restart_table, 'restart')

            call aot_get_val(restart_in%write_freq, err, lua_state, restart_table, 'write_frequency')
            call aot_get_val(restart_in%restart_rng, err, lua_state, restart_table, 'rng')

            associate(r_in=>restart_in)
                call get_flag_and_id(lua_state, restart_table, r_in%read_restart, r_in%read_id, 'read')
                call get_flag_and_id(lua_state, restart_table, r_in%write_restart, r_in%write_id, 'write')
                call get_flag_and_id(lua_state, restart_table, r_in%write_restart_shift, r_in%write_shift_id, 'write_shift')
            end associate

            call warn_unused_args(lua_state, keys, restart_table)

            call aot_table_close(lua_state, restart_table)

        end if

    end subroutine read_restart_in

    subroutine read_output_in_t(lua_state, opts, output_in)

        ! Read in output table (if it exists) and set up.

        ! output = {
        !    filename = filename,
        !    reprint_sys = true/false,
        ! }

        ! In/Out:
        !    lua_state: flu/Lua state to which the HANDE API is added.
        ! In:
        !    opts: handle for the table containing the output table.
        ! Out:
        !    output_in: output_in_t object contianing the input options
        !       describing output files.

        use flu_binding, only: flu_State
        use aot_table_module, only: aot_exists, aot_table_open, aot_table_close, aot_get_val

        use lua_hande_utils, only: warn_unused_args, get_flag_and_id
        use qmc_data, only: output_in_t

        type(flu_State), intent(inout) :: lua_state
        integer, intent(in) :: opts
        type(output_in_t), intent(out) :: output_in

        integer :: err, output_table
        character(11), parameter :: keys(2) = [character(11) :: 'filename', 'reprint_sys']

        if (aot_exists(lua_state, opts, 'output')) then

            call aot_table_open(lua_state, opts, output_table, 'output')

            call aot_get_val(output_in%out_filename, err, lua_state, output_table, 'filename')
            call aot_get_val(output_in%reprint_sys_info, err, lua_state, output_table, 'reprint_sys')

            call warn_unused_args(lua_state, keys, output_table)

            call aot_table_close(lua_state, output_table)

        end if

    end subroutine read_output_in_t

    subroutine read_blocking_in(lua_state, opts, blocking_in)

        ! Read in a blocking table (if it exists) to a blocking_in_t object.

        ! blocking = {
        !    blocking_on_the_fly = true/false,
        !    start_save_frequency = log_2(nreports),
        !    start_point_number = N,
        !    filename = filename,
        !    start_point = niterations,
        !    error_limit = error_limit,
        !    blocks_used = blocks_used,
        !    min_blocks_used = min_blocks_used,
        !    auto_shift_damping = true/false,
        !    shift_damping_precision = ratio,
        !    force_shift_damping_opt = true/false,
        ! }

        ! If start_save_frequency, start_point_number, error_limit, min ratio and start_point
        ! is not specified default value is used.

        ! In/Out:
        !    lua_state: flu/Lua state to which the HANDE API is added.
        ! In:
        !    opts: handle of the table containing the blocking table.
        ! Out:
        !    blocking_in: blocking_in_t object containing the input options for
        !    blocking on the fly.

        use flu_binding, only: flu_State
        use aot_table_module, only: aot_exists, aot_table_open, aot_table_close
        use aot_table_module, only: aot_get_val

        use lua_hande_utils, only: warn_unused_args
        use qmc_data, only: blocking_in_t

        type(flu_State), intent(inout) :: lua_state
        integer, intent(in) :: opts
        type(blocking_in_t), intent(out) :: blocking_in

        integer :: err, blocking_table
        character(24), parameter :: keys(11) = [character(24) ::  'blocking_on_the_fly', 'start_save_frequency',   &
                                                                'start_point_number', 'filename', 'start_point', &
                                                                'error_limit', 'blocks_used', 'min_blocks_used', &
                                                                'auto_shift_damping', 'shift_damping_precision', &
                                                                'force_shift_damping_opt']

        if (aot_exists(lua_state, opts, 'blocking')) then

            call aot_table_open(lua_state, opts, blocking_table, 'blocking')

            call aot_get_val(blocking_in%blocking_on_the_fly, err, lua_state, blocking_table, 'blocking_on_the_fly')

            call aot_get_val(blocking_in%start_save_frequency, err, lua_state, blocking_table, 'start_save_frequency')

            call aot_get_val(blocking_in%start_point_number, err, lua_state, blocking_table, 'start_point_number')

            call aot_get_val(blocking_in%filename, err, lua_state, blocking_table, 'filename')

            call aot_get_val(blocking_in%start_point, err, lua_state, blocking_table, 'start_point')

            call aot_get_val(blocking_in%error_limit, err, lua_state, blocking_table, 'error_limit')

            call aot_get_val(blocking_in%blocks_used, err, lua_state, blocking_table, 'blocks_used')

            call aot_get_val(blocking_in%min_blocks_used, err, lua_state, blocking_table, 'min_blocks_used')

            call aot_get_val(blocking_in%auto_shift_damping, err, lua_state, blocking_table, 'auto_shift_damping')

            call aot_get_val(blocking_in%shift_damping_precision, err, lua_state, blocking_table, 'shift_damping_precision')

            call aot_get_val(blocking_in%force_shift_damping_opt, err, lua_state, blocking_table, 'force_shift_damping_opt')

            call warn_unused_args(lua_state, keys, blocking_table)

            call aot_table_close(lua_state, blocking_table)

        end if

    end subroutine read_blocking_in

    subroutine get_qmc_state(lua_state, have_qmc_state, qmc_state)

        ! Get (if present) a qmc_state_t object passed in to resume a calculation.

        ! In/Out:
        !   lua_state: flu/Lua state to which the HANDE API is added.
        ! Out:
        !   have_qmc_state: true if qmc_state was passed in from lua.
        !   qmc_state: the qmc_state_t object passed in if have_qmc_state.

        use, intrinsic :: iso_c_binding, only: c_f_pointer, c_ptr

        use flu_binding, only: flu_State
        use aot_table_module, only: aot_table_top, aot_exists, aot_get_val
        use aot_table_ops_module, only: aot_table_open, aot_table_close

        use qmc_data, only: qmc_state_t
        use lua_hande_utils, only: get_userdata

        type(flu_State), intent(inout) :: lua_state
        logical, intent(out) :: have_qmc_state
        type(qmc_state_t), pointer, intent(out) :: qmc_state

        integer :: opts, qs_table
        type(c_ptr) :: qs_ptr

        opts = aot_table_top(lua_state)

        have_qmc_state = aot_exists(lua_state, opts, 'qmc_state')
        if (have_qmc_state) then
            ! Get qmc_state object
            call aot_table_open(lua_state, opts, qs_table, key='qmc_state')
            call get_userdata(lua_state, qs_table, "qmc_state", qs_ptr)
            call aot_table_close(lua_state, qs_table)
            call c_f_pointer(qs_ptr, qmc_state)
        end if

    end subroutine get_qmc_state

    subroutine push_qmc_state(lua_state, qmc_state)

        ! Add a table containing the passed qmc_state to the lua stack for returning

        ! In/Out:
        !   lua_state: flu/Lua state to which the HANDE API is added.
        ! In:
        !   qmc_state: the qmc_state object to return to lua

        use, intrinsic :: iso_c_binding, only: c_loc
        use flu_binding, only: flu_State, flu_pushlightuserdata, flu_pushstring, flu_settable, flu_pushcclosure, fluL_setmetatable
        use aot_table_ops_module, only: aot_table_open, aot_table_close

        use qmc_data, only: qmc_state_t

        type(qmc_state_t), pointer, intent(in) :: qmc_state
        type(flu_state), intent(inout) :: lua_state

        integer :: table

        ! Create table to become qmc_state object
        call aot_table_open(lua_state, thandle=table)
        
        ! Add qmc_state pointer as t.qmc_state
        call flu_pushstring(lua_state, "qmc_state")
        call flu_pushlightuserdata(lua_state, c_loc(qmc_state))
        call flu_settable(lua_state, table)

        ! Add deallocation function as t:free()
        call flu_pushstring(lua_state, "free")
        call flu_pushcclosure(lua_state, lua_dealloc_qmc_state, 0)
        call flu_settable(lua_state, table)

        ! Set metatable to mark for finalisation.  Note metatable is created in register_lua_hande_api.
        call fluL_setmetatable(lua_state, "qmc_state")

    end subroutine push_qmc_state

    function lua_dealloc_qmc_state(L) result(nresult) bind(c)

        ! Deallocate a qmc_state object.  Expects to be called from lua with a single argument --
        ! the qmc_state object to be deallocated.

        ! In/Out:
        !   L: lua state (bare C pointer).

        use, intrinsic :: iso_c_binding, only: c_ptr, c_int, c_f_pointer, c_null_ptr
        use flu_binding, only: flu_State, flu_copyptr, flu_pushstring, flu_pushlightuserdata, flu_settable, &
                               flu_getmetatable, flu_pop
        use aot_table_ops_module, only: aot_table_top
        use aot_table_module, only: aot_get_val, aot_table_close
        use aot_top_module, only: aot_top_get_val

        use qmc_data, only: qmc_state_t
        use dealloc, only: dealloc_qmc_state_t
        use errors, only: stop_all
        use lua_hande_utils, only: get_userdata

        integer(c_int) :: nresult
        type(c_ptr), value :: L

        type(flu_State) :: lua_state
        integer :: qs_table
        type(c_ptr) :: qs_ptr
        type(qmc_state_t), pointer :: qs

        lua_state = flu_copyptr(L)

        qs_table = aot_table_top(lua_state)
        call get_userdata(lua_state, qs_table, "qmc_state", qs_ptr)
        call c_f_pointer(qs_ptr, qs)

        if (associated(qs)) then
            call dealloc_qmc_state_t(qs)
            deallocate(qs)
        end if

        ! Update table with deallocated pointer.
        call flu_pushstring(lua_state, "qmc_state")
        call flu_pushlightuserdata(lua_state, c_null_ptr)
        call flu_settable(lua_state, qs_table)

        call aot_table_close(lua_state, qs_table)

        nresult = 0

    end function lua_dealloc_qmc_state

    subroutine read_logging_in_t(lua_state, opts, logging_in)

        ! Read in options associated with the logging table (only for debug builds).

        ! logging = {
        !   calc = verbosity_level,
        !   spawn = verbosity_level,
        !   death = verbosity_level,
        !   }

        ! In/Out:
        !    lua_state: flu/Lua state to which the HANDE API is added.
        ! In:
        !    opts: handle for the table containing the semi_stoch table.
        ! Out:
        !    logging_in: logging_in_t object containing logging-specific input options.


        use flu_binding, only: flu_State
        use aot_table_module, only: aot_get_val, aot_exists, aot_table_open, aot_table_close
        use lua_hande_utils, only: warn_unused_args

        use logging, only: logging_in_t

        use errors, only: stop_all
        use const, only: debug
        use parallel, only: parent

        type(flu_State), intent(inout) :: lua_state
        integer, intent(in) :: opts

        type(logging_in_t), intent(out) :: logging_in
        integer :: logging_table, err

        character(15), parameter :: keys(8) = [character(15) :: 'calc', 'spawn', 'death', &
                                                'stoch_selection', 'select', 'start', 'finish', 'write']

        if (aot_exists(lua_state, opts, 'logging')) then

            if (debug) then

                call aot_table_open(lua_state, opts, logging_table, 'logging')

                call aot_get_val(logging_in%calc, err, lua_state, logging_table, 'calc')

                call aot_get_val(logging_in%spawn, err, lua_state, logging_table, 'spawn')

                call aot_get_val(logging_in%death, err, lua_state, logging_table, 'death')

                call aot_get_val(logging_in%stoch_selection, err, lua_state, logging_table, 'stoch_selection')

                call aot_get_val(logging_in%selection, err, lua_state, logging_table, 'select')

                call aot_get_val(logging_in%start_iter, err, lua_state, logging_table, 'start')

                call aot_get_val(logging_in%end_iter, err, lua_state, logging_table, 'finish')

                call aot_get_val(logging_in%write_to, err, lua_state, logging_table, 'write')

                call warn_unused_args(lua_state, keys, logging_table)
                call aot_table_close(lua_state, logging_table)

            else
                if (parent) call stop_all('read_logging_in_t', &
                        'Tried to pass logging options to a non-debug build.')
            end if

        end if
    end subroutine read_logging_in_t

end module lua_hande_calc<|MERGE_RESOLUTION|>--- conflicted
+++ resolved
@@ -1480,20 +1480,13 @@
         type (sys_t), intent(in) :: sys
         type(ccmc_in_t), intent(out) :: ccmc_in
 
-<<<<<<< HEAD
-        integer :: ccmc_table, err
-        character(28), parameter :: keys(14) = [character(28) :: 'move_frequency', 'cluster_multispawn_threshold', &
-                                                                'full_non_composite', 'linked', 'vary_shift_reference', &
-                                                                'density_matrices', 'density_matrix_file', 'even_selection', &
-                                                                'multiref', 'second_ref', 'pow_trunc', 'variational_energy', &
-                                                                'average_wfn', 'trotterized']
-=======
         integer :: ccmc_table, err, i
-        character(28), parameter :: keys(15) = [character(28) :: 'move_frequency', 'cluster_multispawn_threshold', &
+        character(28), parameter :: keys(19) = [character(28) :: 'move_frequency', 'cluster_multispawn_threshold', &
                                                                 'full_non_composite', 'linked', 'vary_shift_reference', &
                                                                 'density_matrices', 'density_matrix_file', 'even_selection', &
                                                                 'multiref', 'n_secondary_ref', 'mr_acceptance_search', &
-                                                                'mr_excit_lvl','mr_secref_file','mr_n_frozen','mr_read_in']
+                                                                'mr_excit_lvl','mr_secref_file','mr_n_frozen','mr_read_in', &
+                                                                'pow_trunc', 'variational_energy', 'average_wfn', 'trotterized']
         character(23) :: string ! 32 bit integer has 10 digits, should be more than enough
         ! secondary_refX keywords are not hardcoded in, so we dynamically add them into the
         ! array of allowed keys 
@@ -1501,7 +1494,6 @@
         character(28), dimension(:), allocatable :: keys_concat
         character(10) :: str
         character(40) :: secref_file
->>>>>>> ab83a7b9
 
         if (aot_exists(lua_state, opts, 'ccmc')) then
 
@@ -1565,16 +1557,11 @@
             else
                 keys_concat = keys
             end if
-<<<<<<< HEAD
             call aot_get_val(ccmc_in%pow_trunc, err, lua_state, ccmc_table, 'pow_trunc')
             call aot_get_val(ccmc_in%variational_energy, err, lua_state, ccmc_table, 'variational_energy')
             call aot_get_val(ccmc_in%average_wfn, err, lua_state, ccmc_table, 'average_wfn')
             call aot_get_val(ccmc_in%trot, err, lua_state, ccmc_table, 'trotterized')
-            call warn_unused_args(lua_state, keys, ccmc_table)
-=======
-
             call warn_unused_args(lua_state, keys_concat, ccmc_table)
->>>>>>> ab83a7b9
 
             call aot_table_close(lua_state, ccmc_table)
 
