--- conflicted
+++ resolved
@@ -14,32 +14,21 @@
         ! Wrapper around fciqmc calculation procedures to set the appropriate procedures
         ! that are to be called for the current fciqmc calculation.
 
-<<<<<<< HEAD
-        use system, only: system_type, hub_k, hub_real, heisenberg, hub_k_coulomb, hubt, staggered_magnetic_field
+        use system, only: system_type, hub_k, hub_real, heisenberg, read_in, hub_k_coulomb, hubt, staggered_magnetic_field
         use system, only: trial_function, single_basis, neel_singlet
         use system, only: guiding_function, no_guiding, neel_singlet_guiding
-=======
-        use system, only: system_type, hub_k, hub_real, read_in, hub_k_coulomb, hubt
->>>>>>> c2d95dfd
         use hellmann_feynman_sampling
         use hamiltonian, only: slater_condon0_hub_k, slater_condon0_hub_real
-<<<<<<< HEAD
         use hamiltonian, only: diagonal_element_heisenberg, diagonal_element_heisenberg_staggered
+        use hamiltonian_molecular, only: slater_condon0_mol
         use heisenberg_estimators, only: update_proj_energy_heisenberg_basic, update_proj_energy_&
                                                                           &heisenberg_neel_singlet
         use heisenberg_estimators, only: update_proj_energy_heisenberg_positive
-        use determinants, only: decode_det_spinocc_spinunocc, decode_det_occ
-        use energy_evaluation, only: update_proj_energy_hub_k, update_proj_hfs_hub_k, update_proj_energy_hub_real
-        use spawning
-=======
-        use hamiltonian_molecular, only: slater_condon0_mol
         use determinants, only: decode_det_spinocc_spinunocc, decode_det_occ, decode_det_occ_symunocc
         use energy_evaluation, only: update_proj_energy_hub_k, update_proj_hfs_hub_k, & 
                                      update_proj_energy_hub_real, update_proj_energy_mol
-        use spawning, only: spawn_hub_k, spawn_hub_real, create_spawned_particle, create_spawned_particle_initiator, &
-                            spawn_hub_k_no_renorm, spawn_hub_real_no_renorm
+        use spawning
         use spawning_mol_system
->>>>>>> c2d95dfd
         use death, only: stochastic_death
 
         use calc, only: initiator_fciqmc, hfs_fciqmc_calc, ct_fciqmc_calc, fciqmc_calc, folded_spectrum, doing_calc
@@ -78,7 +67,6 @@
             hub_matel = hubt
             death_ptr => stochastic_death
             if(doing_calc(folded_spectrum)) gen_excit_ptr => gen_excit_hub_real
-<<<<<<< HEAD
         case (heisenberg)
             ! Only need occupied orbitals list, as for the real Hubbard case.
             decoder_ptr => decode_det_occ
@@ -117,7 +105,6 @@
             else
                 gen_excit_ptr => gen_excit_heisenberg
             end if
-=======
         case (read_in)
             update_proj_energy_ptr => update_proj_energy_mol
             if (no_renorm) then
@@ -131,7 +118,6 @@
             hub_matel = hubt
             death_ptr => stochastic_death
             if (doing_calc(folded_spectrum)) gen_excit_ptr => gen_excit_mol
->>>>>>> c2d95dfd
         end select
 
         if(doing_calc(folded_spectrum)) call init_folded_spectrum()
