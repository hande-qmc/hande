--- conflicted
+++ resolved
@@ -130,23 +130,16 @@
 
                 end do
 
-<<<<<<< HEAD
                 if (non_blocking_comm) then
                     call receive_spawned_walkers(received_list, req_data_s)
                     call evolve_spawned_walkers(sys, received_list, cdet, rng, ndeath)
                     call direct_annihilation_non_blocking(sys, initiator_approximation, send_counts, req_data_s, report_comm%nb_spawn)
                     call end_mc_cycle(ndeath, nattempts, report_comm%nb_spawn)
                 else
+                    call redistribute_load_balancing_dets
                     call direct_annihilation(sys, initiator_approximation)
                     call end_mc_cycle(ndeath, nattempts)
                 end if
-=======
-                call redistribute_load_balancing_dets
-
-                call direct_annihilation(sys, initiator_approximation)
-
-                call end_mc_cycle(ndeath, nattempts)
->>>>>>> 5c8f1586
 
             end do
 
