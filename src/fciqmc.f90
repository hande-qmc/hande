module fciqmc

! Module for performing optimised (hopefully!) full configuration interaction
! quantum monte carlo (FCIQMC) calculations.

use fciqmc_data
use proc_pointers
implicit none

contains

    subroutine fciqmc_main()

        ! Wrapper around fciqmc calculation procedures to set the appropriate procedures
        ! that are to be called for the current fciqmc calculation.

        use system, only: system_type, hub_k, hub_real, hub_k_coulomb, hubt
        use hellmann_feynman_sampling

        use hamiltonian, only: slater_condon0_hub_k, slater_condon0_hub_real
        use determinants, only: decode_det_spinocc_spinunocc, decode_det_occ
        use energy_evaluation, only: update_proj_energy_hub_k, update_proj_hfs_hub_k, update_proj_energy_hub_real
<<<<<<< HEAD
        use spawning, only: spawn_hub_k, spawn_hub_real, create_spawned_particle, create_spawned_particle_initiator, &
                            spawn_hub_k_no_renorm, spawn_hub_real_no_renorm
=======
        use spawning, only: spawn_hub_k, spawn_hub_real, create_spawned_particle, create_spawned_particle_initiator
        use death, only: stochastic_death
>>>>>>> ef48359e

        use calc, only: initiator_fciqmc, hfs_fciqmc_calc, ct_fciqmc_calc, fciqmc_calc, folded_spectrum, doing_calc

        use ct_fciqmc, only: do_ct_fciqmc
        use excitations, only: enumerate_all_excitations_hub_k, enumerate_all_excitations_hub_real
        use ifciqmc, only: init_ifciqmc, set_parent_flag, set_parent_flag_dummy

        use folded_spectrum_utils
        use spawning, only: gen_excit_hub_k, gen_excit_hub_real

        real(dp) :: hub_matel

        ! set function pointers
        select case(system_type)
        case (hub_k)
            decoder_ptr => decode_det_spinocc_spinunocc
            update_proj_energy_ptr => update_proj_energy_hub_k
<<<<<<< HEAD
            if (no_renorm) then
                spawner_ptr => spawn_hub_k_no_renorm
            else
                spawner_ptr => spawn_hub_k
            end if
=======
>>>>>>> ef48359e
            sc0_ptr => slater_condon0_hub_k
            hub_matel = hub_k_coulomb
            spawner_ptr => spawn_hub_k
            death_ptr => stochastic_death
            if(doing_calc(folded_spectrum)) gen_excit_ptr => gen_excit_hub_k
        case (hub_real)
            decoder_ptr => decode_det_occ
            update_proj_energy_ptr => update_proj_energy_hub_real
<<<<<<< HEAD
            if (no_renorm) then
                spawner_ptr => spawn_hub_real_no_renorm
            else
                spawner_ptr => spawn_hub_real
            end if
=======
>>>>>>> ef48359e
            sc0_ptr => slater_condon0_hub_real
            hub_matel = hubt
            spawner_ptr => spawn_hub_real
            death_ptr => stochastic_death
            if(doing_calc(folded_spectrum)) gen_excit_ptr => gen_excit_hub_real
        end select

        if(doing_calc(folded_spectrum)) call init_folded_spectrum()

        if (doing_calc(initiator_fciqmc)) then
            call init_ifciqmc()
            set_parent_flag_ptr => set_parent_flag
            create_spawned_particle_ptr => create_spawned_particle_initiator
        else
            set_parent_flag_ptr => set_parent_flag_dummy
            create_spawned_particle_ptr => create_spawned_particle
        end if

        if (doing_calc(ct_fciqmc_calc)) then
            call do_ct_fciqmc(hub_matel)
        else
            if (doing_calc(hfs_fciqmc_calc)) then
                call init_hellmann_feynman_sampling()
                call do_hfs_fciqmc(update_proj_hfs_hub_k)
            else
                call do_fciqmc()
            end if
        end if

    end subroutine fciqmc_main

    subroutine do_fciqmc()

        ! Run the FCIQMC or initiator-FCIQMC algorithm starting from the initial walker
        ! distribution using the timestep algorithm.

        ! See notes about the implementation of this using function pointers
        ! in fciqmc_main.

        use parallel
  
        use annihilation, only: direct_annihilation
        use basis, only: basis_length, bit_lookup, nbasis
        use calc, only: folded_spectrum, doing_calc
        use determinants, only: det_info, alloc_det_info, dealloc_det_info
        use energy_evaluation, only: update_energy_estimators
        use excitations, only: excit
        use interact, only: fciqmc_interact
        use fciqmc_restart, only: dump_restart
        use system, only: nel
        use spawning, only: create_spawned_particle_initiator
        use fciqmc_common
        use ifciqmc, only: set_parent_flag
        use folded_spectrum_utils, only: cdet_excit

        integer :: i, idet, ireport, icycle, iparticle
        integer(lint) :: nparticles_old(sampling_size)
        type(det_info) :: cdet

        integer :: nspawned, nattempts, ndeath
        type(excit) :: connection

        integer :: bit_pos, bit_element

        logical :: soft_exit

        real :: t1, t2

        ! Allocate det_info components.
        call alloc_det_info(cdet)
        if (doing_calc(folded_spectrum)) call alloc_det_info(cdet_excit)

        ! from restart
        nparticles_old = nparticles_old_restart

        ! Main fciqmc loop.

        if (parent) call write_fciqmc_report_header()
        call initial_fciqmc_status()

        ! Initialise timer.
        call cpu_time(t1)

        do ireport = 1, nreport

            ! Zero report cycle quantities.
            proj_energy = 0.0_p
            rspawn = 0.0_p
            D0_population = 0.0_p

            do icycle = 1, ncycles

                ! Reset the current position in the spawning array to be the
                ! slot preceding the first slot.
                spawning_head = spawning_block_start

                ! Number of spawning attempts that will be made.
                ! Each particle gets to attempt to spawn onto a connected
                ! determinant and a chance to die/clone.
                nattempts = 2*nparticles(1)

                ! Reset death counter
                ndeath = 0

                do idet = 1, tot_walkers ! loop over walkers/dets

                    cdet%f = walker_dets(:,idet)

                    call decoder_ptr(cdet%f, cdet)

                    ! It is much easier to evaluate the projected energy at the
                    ! start of the i-FCIQMC cycle than at the end, as we're
                    ! already looping over the determinants.
                    call update_proj_energy_ptr(idet)

                    ! Is this determinant an initiator?
                    call set_parent_flag_ptr(walker_population(1,idet), cdet%f, cdet%initiator_flag)

                    do iparticle = 1, abs(walker_population(1,idet))
                        
                        ! Attempt to spawn.
                        call spawner_ptr(cdet, walker_population(1,idet), nspawned, connection)

                        ! Spawn if attempt was successful.
                        if (nspawned /= 0) then
                            call create_spawned_particle_ptr(cdet, connection, nspawned, spawned_pop)
                        end if

                    end do

                    ! Clone or die.
                    call death_ptr(walker_energies(1,idet), walker_population(1,idet), nparticles(1), ndeath)

                end do

                ! Add the spawning rate (for the processor) to the running
                ! total.
                rspawn = rspawn + spawning_rate(ndeath, nattempts)

                ! D0_population is communicated in the direct_annihilation
                ! algorithm for efficiency.
                call direct_annihilation()

            end do

            ! Update the energy estimators (shift & projected energy).
            call update_energy_estimators(ireport, nparticles_old)

            call cpu_time(t2)

            ! t1 was the time at the previous iteration, t2 the current time.
            ! t2-t1 is thus the time taken by this report loop.
            if (parent) call write_fciqmc_report(ireport, nparticles_old(1), t2-t1)

            ! cpu_time outputs an elapsed time, so update the reference timer.
            t1 = t2

            call fciqmc_interact(ireport, soft_exit)
            if (soft_exit) exit

        end do

        if (parent) then
            call write_fciqmc_final(ireport)
            write (6,'()')
        end if

        call load_balancing_report()

        if (soft_exit) then
            mc_cycles_done = mc_cycles_done + ncycles*ireport
        else
            mc_cycles_done = mc_cycles_done + ncycles*nreport
        end if

        if (dump_restart_file) call dump_restart(mc_cycles_done, nparticles_old(1))

        call dealloc_det_info(cdet)
        if (doing_calc(folded_spectrum)) call dealloc_det_info(cdet_excit)

    end subroutine do_fciqmc

end module fciqmc<|MERGE_RESOLUTION|>--- conflicted
+++ resolved
@@ -20,13 +20,9 @@
         use hamiltonian, only: slater_condon0_hub_k, slater_condon0_hub_real
         use determinants, only: decode_det_spinocc_spinunocc, decode_det_occ
         use energy_evaluation, only: update_proj_energy_hub_k, update_proj_hfs_hub_k, update_proj_energy_hub_real
-<<<<<<< HEAD
         use spawning, only: spawn_hub_k, spawn_hub_real, create_spawned_particle, create_spawned_particle_initiator, &
                             spawn_hub_k_no_renorm, spawn_hub_real_no_renorm
-=======
-        use spawning, only: spawn_hub_k, spawn_hub_real, create_spawned_particle, create_spawned_particle_initiator
         use death, only: stochastic_death
->>>>>>> ef48359e
 
         use calc, only: initiator_fciqmc, hfs_fciqmc_calc, ct_fciqmc_calc, fciqmc_calc, folded_spectrum, doing_calc
 
@@ -44,14 +40,11 @@
         case (hub_k)
             decoder_ptr => decode_det_spinocc_spinunocc
             update_proj_energy_ptr => update_proj_energy_hub_k
-<<<<<<< HEAD
             if (no_renorm) then
                 spawner_ptr => spawn_hub_k_no_renorm
             else
                 spawner_ptr => spawn_hub_k
             end if
-=======
->>>>>>> ef48359e
             sc0_ptr => slater_condon0_hub_k
             hub_matel = hub_k_coulomb
             spawner_ptr => spawn_hub_k
@@ -60,14 +53,11 @@
         case (hub_real)
             decoder_ptr => decode_det_occ
             update_proj_energy_ptr => update_proj_energy_hub_real
-<<<<<<< HEAD
             if (no_renorm) then
                 spawner_ptr => spawn_hub_real_no_renorm
             else
                 spawner_ptr => spawn_hub_real
             end if
-=======
->>>>>>> ef48359e
             sc0_ptr => slater_condon0_hub_real
             hub_matel = hubt
             spawner_ptr => spawn_hub_real
