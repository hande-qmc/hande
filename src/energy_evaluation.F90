--- conflicted
+++ resolved
@@ -564,16 +564,10 @@
         end associate
 
         ! average energy quantities over report loop.
-<<<<<<< HEAD
-        qs%estimators%proj_energy = qs%estimators%proj_energy/qmc_in%ncycles
-        qs%estimators%D0_population = qs%estimators%D0_population/qmc_in%ncycles
-        qs%estimators%D0_noncomposite_population = qs%estimators%D0_noncomposite_population/qmc_in%ncycles
-=======
         ! The number of cycles is multiplied by chebyshev order as an m-th order chebyshev propagator
         ! creates m sub-loops per cycle.
         qs%estimators%proj_energy = qs%estimators%proj_energy/(qmc_in%ncycles*qs%cheby_prop%order)
         qs%estimators%D0_population = qs%estimators%D0_population/(qmc_in%ncycles*qs%cheby_prop%order)
->>>>>>> 7ba45480
         ! Similarly for the HFS estimator
         qs%estimators%D0_hf_population = qs%estimators%D0_hf_population/qmc_in%ncycles
         qs%estimators%proj_hf_O_hpsip = qs%estimators%proj_hf_O_hpsip/qmc_in%ncycles
