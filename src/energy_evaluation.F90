--- conflicted
+++ resolved
@@ -31,13 +31,7 @@
 
         real(dp), intent(inout) :: ntot_particles_old(sampling_size)
 
-<<<<<<< HEAD
-        real(dp) :: ir(sampling_size+7), ir_sum(sampling_size+7)
-        real(dp) :: new_hf_signed_pop
-        real(dp) :: ntot_particles(sampling_size)
-=======
         real(dp) :: rep_loop_loc(sampling_size*nprocs+7), rep_loop_sum(sampling_size*nprocs+7)
->>>>>>> 1ed7cffe
         integer :: ierr
 
         call local_energy_estimators(rep_loop_loc)
@@ -94,7 +88,7 @@
         use parallel
 
         integer, intent(inout) :: rep_request_s(:)
-        integer(lint), intent(inout) :: ntot_particles_old(:)
+        real(dp), intent(inout) :: ntot_particles_old(:)
 
         real(dp) :: rep_info_sum(nprocs*sampling_size+7), rep_loop_reduce(nprocs*(nprocs*sampling_size+7))
         integer :: rep_request_r(0:nprocs-1)
@@ -188,17 +182,6 @@
         !        Returns the current total number of particles for use in the
         !        next report loop.
 
-<<<<<<< HEAD
-        ntot_particles = ir_sum(1:sampling_size)
-        proj_energy = ir_sum(sampling_size+1)
-        D0_population = ir_sum(sampling_size+2)
-        rspawn = ir_sum(sampling_size+3)
-        if (doing_calc(hfs_fciqmc_calc)) then
-            new_hf_signed_pop = ir_sum(sampling_size+4)
-            proj_hf_O_hpsip = ir_sum(sampling_size+5)
-            proj_hf_H_hfpsip = ir_sum(sampling_size+6)
-            D0_hf_population = ir_sum(sampling_size+7)
-=======
         use fciqmc_data, only: sampling_size, target_particles, ncycles, rspawn,               &
                                proj_energy, shift, vary_shift, vary_shift_from,                &
                                vary_shift_from_proje, D0_population, fold_line,                &
@@ -209,25 +192,23 @@
         use parallel, only: nprocs
 
         real(dp), intent(in) :: rep_loop_sum(:)
-        integer(lint), intent(inout) :: ntot_particles_old(sampling_size)
-
-        integer(lint) :: ntot_particles(sampling_size), new_hf_signed_pop, pop_av
+        real(dp), intent(inout) :: ntot_particles_old(sampling_size)
+
+        real(dp) :: ntot_particles(sampling_size), new_hf_signed_pop, pop_av
         integer :: i, sample_shift
 
         sample_shift = sampling_size*nprocs
 
-        forall(i=1:sampling_size) nparticles_proc(i,:nprocs) = &
-                                  nint(rep_loop_sum(i:sample_shift:sampling_size), lint)
+        forall(i=1:sampling_size) nparticles_proc(i,:nprocs) = rep_loop_sum(i:sample_shift:sampling_size)
         forall(i=1:sampling_size) ntot_particles(i) = sum(nparticles_proc(i,:nprocs))
         proj_energy = rep_loop_sum(sample_shift+1)
         D0_population = rep_loop_sum(sample_shift+2)
         rspawn = rep_loop_sum(sample_shift+3)
         if (doing_calc(hfs_fciqmc_calc)) then
-            new_hf_signed_pop = nint(rep_loop_sum(sample_shift+4), lint)
+            new_hf_signed_pop = rep_loop_sum(sample_shift+4)
             proj_hf_O_hpsip = rep_loop_sum(sample_shift+5)
             proj_hf_H_hfpsip = rep_loop_sum(sample_shift+6)
             D0_hf_population = rep_loop_sum(sample_shift+7)
->>>>>>> 1ed7cffe
         end if
 
         associate(lb=>par_info%load)
