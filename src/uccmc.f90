module uccmc

use const, only: i0, int_p, int_64, p, dp, debug

implicit none

contains

! [review] - AJWT: Put in a brief summary of the differences between this and conventional CC.
    subroutine do_uccmc(sys, qmc_in, uccmc_in, restart_in, load_bal_in, reference_in, &
                        logging_in, io_unit, qs, qmc_state_restart)

! [review] - AJWT: Perhaps note that this is derived from do_ccmc (and similarly in do_ccmc that this derives from it).  Are there any commonalities which can be sensibly shared as a called function?
        ! Run the UCCMC algorithm starting from the initial walker distribution
        ! using the timestep algorithm.

        ! See notes about the implementation of this using function pointers
        ! in fciqmc_main.

        ! In:
        !    sys: system being studied.
        !    qmc_in: input options relating to QMC methods.
        !    uccmc_in: input options relating to UCCMC.
        !    restart_in: input options for HDF5 restart files.
        !    load_bal_in: input options for load balancing.
        !    reference_in: current reference determinant.  If not set (ie
        !       components allocated) then a best guess is made based upon the
        !       desired spin/symmetry.
        !    logging_in: input options for debug logs.
        !    io_unit: input unit to write all output to.
        ! In/Out:
        !    qmc_state_restart (optional): if present, restart from a previous fciqmc calculation.
        !       Deallocated on exit.
        ! Out:
        !    qs: qmc_state for use if restarting the calculation

        use checking, only: check_allocate, check_deallocate
        use dSFMT_interface, only: dSFMT_t, dSFMT_init, dSFMT_end, dSFMT_state_t_to_dSFMT_t, dSFMT_t_to_dSFMT_state_t, &
                                   free_dSFMT_state_t
        use errors, only: stop_all, warning
        use parallel
        use restart_hdf5, only: dump_restart_hdf5, restart_info_t, init_restart_info_t, dump_restart_file_wrapper

        use annihilation, only: direct_annihilation, insert_new_walker
        use bloom_handler, only: init_bloom_stats_t, bloom_stats_t, bloom_mode_fractionn, bloom_mode_fixedn, &
                                 write_bloom_report, bloom_stats_warning, update_bloom_threshold_prop
        use ccmc_data
        use ccmc_selection, only: create_null_cluster
        use ccmc_selection, only: init_selection_data, update_selection_probabilities, &
                                  init_amp_psel_accumulation
        use ccmc_utils, only: get_D0_info, init_contrib, dealloc_contrib, cumulative_population, & 
                              regenerate_ex_levels_psip_list
        use determinants, only: alloc_det_info_t, dealloc_det_info_t, sum_sp_eigenvalues_occ_list, &
                                sum_sp_eigenvalues_bit_string, decode_det
        use determinant_data, only: det_info_t
        use excitations, only: excit_t, get_excitation_level, get_excitation
        use qmc_io, only: write_qmc_report, write_qmc_report_header, write_qmc_var
        use qmc, only: init_qmc, init_secondary_reference
        use qmc_common, only: initial_qmc_status, initial_cc_projected_energy, load_balancing_report, init_report_loop, &
                              init_mc_cycle, end_report_loop, end_mc_cycle, redistribute_particles, rescale_tau
        use proc_pointers
        use spawning, only: assign_particle_processor
        use system, only: sys_t, sys_t_json
        use spawn_data, only: calc_events_spawn_t, write_memcheck_report
        use replica_rdm, only: update_rdm, calc_rdm_energy, write_final_rdm

        use qmc_data, only: qmc_in_t, uccmc_in_t, restart_in_t

        use qmc_data, only: load_bal_in_t, qmc_state_t, annihilation_flags_t, estimators_t, particle_t
        use qmc_data, only: qmc_in_t_json, uccmc_in_t_json, restart_in_t_json
        use qmc_data, only: excit_gen_power_pitzer_orderN, excit_gen_heat_bath
        use reference_determinant, only: reference_t, reference_t_json
        use check_input, only: check_qmc_opts, check_uccmc_opts
        use json_out, only: json_out_t, json_object_init, json_object_end
        use hamiltonian_data
        use energy_evaluation, only: get_sanitized_projected_energy, get_sanitized_projected_energy_cmplx

        use logging, only: init_logging, end_logging, prep_logging_mc_cycle, write_logging_calc_ccmc
        use logging, only: logging_in_t, logging_t, logging_in_t_json, logging_t_json, write_logging_select_ccmc
        use report, only: write_date_time_close
        use excit_gens, only: p_single_double_coll_t
        use particle_t_utils, only: init_particle_t
        use search, only: binary_search

        type(sys_t), intent(in) :: sys
        type(qmc_in_t), intent(in) :: qmc_in
        type(uccmc_in_t), intent(in) :: uccmc_in
        type(restart_in_t), intent(in) :: restart_in
        type(load_bal_in_t), intent(in) :: load_bal_in
        type(reference_t), intent(in) :: reference_in
        type(logging_in_t), intent(in) :: logging_in
        type(qmc_state_t), target, intent(out) :: qs
        type(qmc_state_t), intent(inout), optional :: qmc_state_restart
        integer, intent(in) :: io_unit

        integer :: i, ireport, icycle, iter, it
        integer(int_64) :: iattempt
        integer(int_64) :: nattempts_spawn
        real(dp), allocatable :: nparticles_old(:), nparticles_change(:)
        type(det_info_t) :: ref_det

        integer(int_p) :: ndeath, ndeath_nc
        integer :: nspawn_events, ierr
        type(wfn_contrib_t), allocatable :: contrib(:)
        type(multispawn_stats_t), allocatable :: ms_stats(:)
        type(p_single_double_coll_t), allocatable :: ps_stats(:)
        type(dSFMT_t), allocatable :: rng(:)
        type(json_out_t) :: js
        type(qmc_in_t) :: qmc_in_loc
        type(logging_t) :: logging_info
        type(selection_data_t) :: selection_data

        logical :: soft_exit, dump_restart_shift, restarting, restart_proj_est

        real(p), allocatable :: cumulative_abs_real_pops(:)
        integer :: D0_proc, D0_pos, nD0_proc, min_cluster_size, max_cluster_size, iexcip_pos
        real(p) :: tot_abs_real_pop
        complex(p) :: D0_normalisation
        type(bloom_stats_t) :: bloom_stats
        type(annihilation_flags_t) :: annihilation_flags
        type(restart_info_t) :: ri, ri_shift
        character(36) :: uuid_restart

        real :: t1, t2

        logical :: update_tau, error

        logical :: seen_D0, regenerate_info
        real(p) :: dfock
        complex(p) :: D0_population_cycle, proj_energy_cycle
        real(p) :: D0_population_ucc_cycle

        real(p), allocatable :: rdm(:,:)

        integer :: iunit, restart_version_restart
        integer :: date_values(8)
        character(:), allocatable :: err_msg
 
        real(p), allocatable :: time_avg_psip_list_ci_pops(:), time_avg_psip_list_pops(:),time_avg_psip_list_sq(:,:)
        integer(i0), allocatable :: time_avg_psip_list_ci_states(:,:), time_avg_psip_list_states(:,:)
        integer :: semi_stoch_it, pos, j, k, nstates_ci, nstates_sq
        logical :: hit
        integer(i0), allocatable :: state(:)
        real(p) :: population
        real(p) :: real_population, var_energy
        !integer(i0) :: nstates_select
        !real(p) ::  selections(3,10000)

        !nstates_select = 0
        !selections(:,:) = 0
        if (parent) then
            write (io_unit,'(1X,"UCCMC")')
            write (io_unit,'(1X,"----",/)')
        end if

        restarting = present(qmc_state_restart) .or. restart_in%read_restart
        ! Check input options.
        if (parent) then
            if (present(qmc_state_restart)) then
                call check_qmc_opts(qmc_in, sys, .not.present(qmc_state_restart), restarting, &
                    qmc_state_restart=qmc_state_restart)
            else
                call check_qmc_opts(qmc_in, sys, .not.present(qmc_state_restart), restarting)
            end if
            call check_uccmc_opts(sys, uccmc_in, qmc_in)
        end if

        ! Initialise data.
        call init_qmc(sys, qmc_in, restart_in, load_bal_in, reference_in, io_unit, annihilation_flags, qs, &
                      uuid_restart, restart_version_restart, qmc_state_restart=qmc_state_restart, &
                      regenerate_info=regenerate_info, uccmc_in=uccmc_in)
        !qs%psip_list%nstates = 54 
        !qs%psip_list%states(1,2) =    3327
        !qs%psip_list%states(1,3) =    3903
        !qs%psip_list%states(1,4) =    4047
        !qs%psip_list%states(1,5) =    4062
        !qs%psip_list%states(1,6) =    4077
        !qs%psip_list%states(1,7) =    4083
        !qs%psip_list%states(1,8) =    4092
        !qs%psip_list%states(1,9) =    5823
        !qs%psip_list%states(1,10) =   6591
        !qs%psip_list%states(1,11) =   6783
        !qs%psip_list%states(1,12) =    9663
        !qs%psip_list%states(1,13) =    9855
        !qs%psip_list%states(1,14) =   10623
        !qs%psip_list%states(1,15) =   12543
        !qs%psip_list%states(1,16) =   13119
        !qs%psip_list%states(1,17) =   13263
        !qs%psip_list%states(1,18) =   13278
        !qs%psip_list%states(1,19) =   13293
        !qs%psip_list%states(1,20) =  13299
        !qs%psip_list%states(1,21) =  13308
        !qs%psip_list%states(1,22) =   17403
        !qs%psip_list%states(1,23) =   18159
        !qs%psip_list%states(1,24) =   18174
        !qs%psip_list%states(1,25) =   18927
        !qs%psip_list%states(1,26) =   18942
        !qs%psip_list%states(1,27) =   19167
        !qs%psip_list%states(1,28) =   19197
        !qs%psip_list%states(1,29) =   21423
        !qs%psip_list%states(1,30) =  21438
        !qs%psip_list%states(1,31) =  25455
        !qs%psip_list%states(1,32) =   25470
        !qs%psip_list%states(1,33) =   25503
        !qs%psip_list%states(1,34) =   25533
        !qs%psip_list%states(1,35) =   33783
        !qs%psip_list%states(1,36) =   34287
        !qs%psip_list%states(1,37) =   34302
        !qs%psip_list%states(1,38) =   34527
        !qs%psip_list%states(1,39) =   34557
        !qs%psip_list%states(1,40) =  35295
        !qs%psip_list%states(1,41) =  35325
        !qs%psip_list%states(1,42) =   37743
        !qs%psip_list%states(1,43) =   37758
        !qs%psip_list%states(1,44) =   37791
        !qs%psip_list%states(1,45) =   37821
        !qs%psip_list%states(1,46) =   41823
        !qs%psip_list%states(1,47) =   41853
        !qs%psip_list%states(1,48) =   49407
        !qs%psip_list%states(1,49) =   49983
        !qs%psip_list%states(1,50) =  50127
        !qs%psip_list%states(1,51) =  50142
        !qs%psip_list%states(1,52) =   50157
        !qs%psip_list%states(1,53) =   50163
        !qs%psip_list%states(1,54) =   50172

        !qs%psip_list%pops(1,1) =    694  *qs%psip_list%pop_real_factor
        !qs%psip_list%pops(1,2) =    -132 *qs%psip_list%pop_real_factor
        !qs%psip_list%pops(1,3) =    16   *qs%psip_list%pop_real_factor
        !qs%psip_list%pops(1,4) =    -14  *qs%psip_list%pop_real_factor
        !qs%psip_list%pops(1,5) =    5    *qs%psip_list%pop_real_factor
        !qs%psip_list%pops(1,6) =    -5   *qs%psip_list%pop_real_factor
        !qs%psip_list%pops(1,7) =    -33  *qs%psip_list%pop_real_factor
        !qs%psip_list%pops(1,8) =    -8   *qs%psip_list%pop_real_factor
        !qs%psip_list%pops(1,9) =    28   *qs%psip_list%pop_real_factor
        !qs%psip_list%pops(1,10) =   69   *qs%psip_list%pop_real_factor
        !qs%psip_list%pops(1,11) =   -42  *qs%psip_list%pop_real_factor
        !qs%psip_list%pops(1,12) =   -41  *qs%psip_list%pop_real_factor
        !qs%psip_list%pops(1,13) =   69   *qs%psip_list%pop_real_factor
        !qs%psip_list%pops(1,14) =   28   *qs%psip_list%pop_real_factor
        !qs%psip_list%pops(1,15) =   -16  *qs%psip_list%pop_real_factor
        !qs%psip_list%pops(1,16) =   -132 *qs%psip_list%pop_real_factor
        !qs%psip_list%pops(1,17) =   -14  *qs%psip_list%pop_real_factor
        !qs%psip_list%pops(1,18) =   5    *qs%psip_list%pop_real_factor
        !qs%psip_list%pops(1,19) =   -5   *qs%psip_list%pop_real_factor
        !qs%psip_list%pops(1,20) =   -33  *qs%psip_list%pop_real_factor
        !qs%psip_list%pops(1,21) =   -8   *qs%psip_list%pop_real_factor
        !qs%psip_list%pops(1,22) =   12   *qs%psip_list%pop_real_factor
        !qs%psip_list%pops(1,23) =   24   *qs%psip_list%pop_real_factor
        !qs%psip_list%pops(1,24) =   5    *qs%psip_list%pop_real_factor
        !qs%psip_list%pops(1,25) =   30   *qs%psip_list%pop_real_factor
        !qs%psip_list%pops(1,26) =   21   *qs%psip_list%pop_real_factor
        !qs%psip_list%pops(1,27) =   -6   *qs%psip_list%pop_real_factor
        !qs%psip_list%pops(1,28) =   -18  *qs%psip_list%pop_real_factor
        !qs%psip_list%pops(1,29) =   25   *qs%psip_list%pop_real_factor
        !qs%psip_list%pops(1,30) =   5    *qs%psip_list%pop_real_factor
        !qs%psip_list%pops(1,31) =   30   *qs%psip_list%pop_real_factor
        !qs%psip_list%pops(1,32) =   21   *qs%psip_list%pop_real_factor
        !qs%psip_list%pops(1,33) =   -7   *qs%psip_list%pop_real_factor
        !qs%psip_list%pops(1,34) =   17   *qs%psip_list%pop_real_factor
        !qs%psip_list%pops(1,35) =   12   *qs%psip_list%pop_real_factor
        !qs%psip_list%pops(1,36) =   -7   *qs%psip_list%pop_real_factor
        !qs%psip_list%pops(1,37) =   -18  *qs%psip_list%pop_real_factor
        !qs%psip_list%pops(1,38) =   30   *qs%psip_list%pop_real_factor
        !qs%psip_list%pops(1,39) =   21   *qs%psip_list%pop_real_factor
        !qs%psip_list%pops(1,40) =   24   *qs%psip_list%pop_real_factor
        !qs%psip_list%pops(1,41) =   5    *qs%psip_list%pop_real_factor
        !qs%psip_list%pops(1,42) =   -6   *qs%psip_list%pop_real_factor
        !qs%psip_list%pops(1,43) =   -18  *qs%psip_list%pop_real_factor
        !qs%psip_list%pops(1,44) =   30   *qs%psip_list%pop_real_factor
        !qs%psip_list%pops(1,45) =   21   *qs%psip_list%pop_real_factor
        !qs%psip_list%pops(1,46) =   24   *qs%psip_list%pop_real_factor
        !qs%psip_list%pops(1,47) =   5    *qs%psip_list%pop_real_factor
        !qs%psip_list%pops(1,48) =   -11  *qs%psip_list%pop_real_factor
        !qs%psip_list%pops(1,49) =   -10  *qs%psip_list%pop_real_factor
        !qs%psip_list%pops(1,50) =   -35  *qs%psip_list%pop_real_factor
        !qs%psip_list%pops(1,51) =   -17  *qs%psip_list%pop_real_factor
        !qs%psip_list%pops(1,52) =   17   *qs%psip_list%pop_real_factor
        !qs%psip_list%pops(1,53) =   -15  *qs%psip_list%pop_real_factor
        !qs%psip_list%pops(1,54) =   -21  *qs%psip_list%pop_real_factor

        allocate(state(sys%basis%bit_string_len))

        if(uccmc_in%variational_energy) then
             population = 0
             allocate(time_avg_psip_list_ci_states(size(qs%psip_list%states(:,1)),size(qs%psip_list%states(1,:))))
             allocate(time_avg_psip_list_ci_pops(size(qs%psip_list%states(1,:))))
             time_avg_psip_list_ci_states(:,1) = qs%psip_list%states(:,1)
             time_avg_psip_list_ci_pops(1) = (real(qs%psip_list%pops(1,1))/qs%psip_list%pop_real_factor)
             nstates_ci = 1
             ![todo] deal with restarting
        end if

        allocate(time_avg_psip_list_states(size(qs%psip_list%states(:,1)),size(qs%psip_list%states(1,:))))
        allocate(time_avg_psip_list_pops(size(qs%psip_list%states(1,:))))
        allocate(time_avg_psip_list_sq(2,size(qs%psip_list%states(1,:))))
        time_avg_psip_list_states(:,1) = qs%psip_list%states(:,1)
        time_avg_psip_list_pops(1) = (real(qs%psip_list%pops(1,1))/qs%psip_list%pop_real_factor)
        time_avg_psip_list_sq(1,1) = qs%psip_list%states(1,1)
        time_avg_psip_list_sq(2,1) = (real(qs%psip_list%pops(1,1))/qs%psip_list%pop_real_factor)**2
        nstates_sq = 1

        qs%ref%max_ex_level = qs%ref%ex_level

        if (debug) call init_logging(logging_in, logging_info, qs%ref%ex_level)

        if (parent) then
            call json_object_init(js, tag=.true., io=io_unit)
            call sys_t_json(js, sys)
            ! The default values of pattempt_* are not in qmc_in
            qmc_in_loc = qmc_in
            ! [todo] -  This is repeated in DMQMC (and FCIQMC?).  Should it be a subroutine?
            qmc_in_loc%pattempt_single = qs%excit_gen_data%pattempt_single
            qmc_in_loc%pattempt_double = qs%excit_gen_data%pattempt_double
            qmc_in_loc%shift_damping = qs%shift_damping
            qmc_in_loc%pattempt_parallel = qs%excit_gen_data%pattempt_parallel
            call qmc_in_t_json(js, qmc_in_loc)
            call uccmc_in_t_json(js, uccmc_in)
            call restart_in_t_json(js, restart_in, uuid_restart)
            call reference_t_json(js, qs%ref, sys)
            call logging_in_t_json(js, logging_in)
            call logging_t_json(js, logging_info, terminal=.true.)
            call json_object_end(js, terminal=.true., tag=.true.)
            write (js%io, '()')
        end if

        allocate(nparticles_old(qs%psip_list%nspaces), stat=ierr)
        call check_allocate('nparticles_old', qs%psip_list%nspaces, ierr)
        allocate(nparticles_change(qs%psip_list%nspaces), stat=ierr)
        call check_allocate('nparticles_change', qs%psip_list%nspaces, ierr)

        ! Initialise bloom_stats components to the following parameters.
        call init_bloom_stats_t(bloom_stats, mode=bloom_mode_fractionn, encoding_factor=qs%psip_list%pop_real_factor)

        ! Allocate and initialise per thread...
        allocate(rng(0:nthreads-1), stat=ierr)
        call check_allocate('rng', nthreads, ierr)
        allocate(ms_stats(0:nthreads-1), stat=ierr)
        call check_allocate('ms_stats', nthreads, ierr)
        allocate(ps_stats(0:nthreads-1), stat=ierr)
        call check_allocate('ps_stats', nthreads, ierr)

        call init_contrib(sys, uccmc_in%pow_trunc, uccmc_in%linked, contrib)

        do i = 0, nthreads-1
            ! Initialise and allocate RNG store.
            call dSFMT_init(qmc_in%seed+iproc+i*nprocs, 50000, rng(i))
        end do

        if (restart_in%restart_rng .and. allocated(qs%rng_state%dsfmt_state)) then
            call dSFMT_state_t_to_dSFMT_t(rng(0), qs%rng_state, err_msg=err_msg)
            if (allocated(err_msg)) call stop_all('do_uccmc', 'Failed to reset RNG state: '//err_msg)
            call free_dSFMT_state_t(qs%rng_state)
        end if

        ! ...and scratch space for calculative cumulative probabilities.

        allocate(cumulative_abs_real_pops(size(qs%psip_list%states,dim=2)), stat=ierr)
        call check_allocate('cumulative_abs_real_pops', size(qs%psip_list%states, dim=2), ierr)

        if (debug) call init_amp_psel_accumulation(qs%ref%max_ex_level+2, logging_info, uccmc_in%linked, selection_data)

        nparticles_old = qs%psip_list%tot_nparticles

        ! Initialise D0_pos to be somewhere (anywhere) in the list.
        D0_pos = 1

        associate(pl=>qs%psip_list, spawn=>qs%spawn_store%spawn)
            ! Initialise hash shift if restarting...
            spawn%hash_shift = qs%mc_cycles_done
            ! NOTE: currently hash_seed is not exposed and so cannot change unless the hard-coded value changes. Therefore, as we
            ! have not evolved the particles since the were written out (i.e. hash_shift hasn't changed) the only parameter
            ! which can be altered which can change an excitors location since the restart files were written is move_freq.
            if (uccmc_in%move_freq /= spawn%move_freq .and. nprocs > 1) then
                spawn%move_freq = uccmc_in%move_freq
                if (restarting) then
                    if (parent) call warning('do_uccmc', 'move_freq is different from that in the restart file. &
                                            &Reassigning processors. Please check for equilibration effects.')
                    ! Cannot rely on spawn%head being initialised to indicate an empty spawn_t object so reset it before
                    ! redistributing,.
                    spawn%head = spawn%head_start
                    call redistribute_particles(pl%states, pl%pop_real_factor, pl%pops, pl%nstates, pl%nparticles, spawn)
                    call direct_annihilation(sys, rng(0), qs%ref, annihilation_flags, pl, spawn)
                end if
            end if
        end associate

        if (parent) then
            call write_qmc_report_header(qs%psip_list%nspaces, cmplx_est=sys%read_in%comp, rdm_energy=uccmc_in%density_matrices, &
                                         nattempts=.true., io_unit=io_unit)
        end if

        restart_proj_est = present(qmc_state_restart) .or. (restart_in%read_restart .and. restart_version_restart >= 2)
        if (.not.restart_proj_est) then
            call initial_cc_projected_energy(sys, qs, qmc_in%seed+iproc, logging_info, cumulative_abs_real_pops, nparticles_old)
        end if

        call initial_qmc_status(sys, qmc_in, qs, nparticles_old, doing_ccmc=.true., io_unit=io_unit)

        ! Initialise timer.
        call cpu_time(t1)

        ! Should we dump a restart file just before the shift is turned on?
        dump_restart_shift = restart_in%write_restart_shift
        call init_restart_info_t(ri, write_id=restart_in%write_id)
        call init_restart_info_t(ri_shift, write_id=restart_in%write_shift_id)

        do ireport = 1, qmc_in%nreport

            ! Projected energy from last report loop to correct death
            qs%estimators%proj_energy_old = get_sanitized_projected_energy(qs)
            call init_report_loop(qs, bloom_stats)

            do icycle = 1, qmc_in%ncycles
                
                iter = qs%mc_cycles_done + (ireport-1)*qmc_in%ncycles + icycle

                if(uccmc_in%variational_energy) then
                          time_avg_psip_list_ci_pops(:nstates_ci) =  time_avg_psip_list_ci_pops(:nstates_ci)*(iter-1)
                end if
                time_avg_psip_list_pops(:nstates_sq) =  time_avg_psip_list_pops(:nstates_sq)*(iter - 1)
                time_avg_psip_list_sq(2,:nstates_sq) =  time_avg_psip_list_sq(2,:nstates_sq)*(iter - 1)

                if (debug) call prep_logging_mc_cycle(iter, logging_in, logging_info, sys%read_in%comp, &
                                                        min(sys%nel, qs%ref%ex_level+2))

                call get_D0_info(qs, sys%read_in%comp, D0_proc, D0_pos, nD0_proc, D0_normalisation)

                ! Update the shift of the excitor locations to be the end of this
                ! current iteration.
                qs%spawn_store%spawn%hash_shift = qs%spawn_store%spawn%hash_shift + 1

                ! Maximum possible cluster size that we can generate.
                ! If only the reference is populated, we can only generate clusters of size 0.
                ! Otherwise we can generate clusters up to our chosen truncation level.

                if(qs%psip_list%nstates-nD0_proc == 0) then
                    max_cluster_size = 0
                else
                    max_cluster_size = uccmc_in%pow_trunc
                end if

                call init_mc_cycle(qs%psip_list, qs%spawn_store%spawn, qs%estimators(1)%nattempts, ndeath, &
                                   min_attempts=nint(abs(D0_normalisation), kind=int_64), &
                                   complx=sys%read_in%comp)

                nparticles_change = 0.0_p

                ! We need to count spawning attempts differently as there may be multiple spawns
                ! per cluster

                nattempts_spawn=0

                ! Find cumulative population...
                ! NOTE: for simplicity we only consider the integer part of the population on each excitor.
                ! (Populations under 1 are stochastically rounded in the annihilation process, so each excitor in the list has
                ! a non-zero integer population.)
                ! Unlike in FCIQMC, where we loop over each determinant and hence can individually decide whether or not to
                ! stochastically attempt another attempt for a fractional population, in CCMC we select excitors based upon their
                ! population and the total number of attempts based upon the total population.  In the non-composite algorith, we
                ! also need to find the determinant of a given excip.  This is painful to do if we use fractional populations
                ! (as we'd need to keep track of how many fractional populations had been rounded up in order to search the
                ! cumulative list correctly).  Instead, we base the number of attempts and the probably of selecting a given excitor
                ! solely upon the nearest integer of the population.  This decouples (slightly) the selection probability and the
                ! amplitude, which uses the exact population (including fractional part) but is fine as we can choose any
                ! (normalised) selection scheme we want...
                ! Given the contribution to the projected energy is divided by the cluster generation probability and
                ! multiplied by the actual weight, doing this has absolutely no effect on the projected energy.

                call ucc_cumulative_population(qs%psip_list%pops, qs%psip_list%states(sys%basis%tot_string_len,:), &
                                           qs%psip_list%nstates, D0_proc, D0_pos, qs%psip_list%pop_real_factor, &
                                           sys%read_in%comp, cumulative_abs_real_pops, &
                                           tot_abs_real_pop)

                call update_bloom_threshold_prop(bloom_stats, nparticles_old(1))


                ! Three options for evolution:

                ! * Original CCMC algorithm
                !       + The number of excips on this processor determines the number
                !         of cluster generations, each of which can spawn and die.
                !         non-composite clusters therefore are seldom selected.
                ! * 'full non-composite' algorithm, where spawning and death are split into two tranches.
                !       + non-composite clusters (i.e. consisting of a single excitor):
                !         enumerate explicitly (this is just the list of excitors)
                !       + composite clusters, which must be selected stochastically (as in
                !         the original algorithm for all clusters).  We sample the space
                !         of composite clusters, choosing nattempts samples.  For convenience
                !         nattempts = # excitors not on the reference (i.e. the number of
                !         excitors which can actually be involved in a composite cluster).
                ! * 'even selection' algorithm, where all clusters are selected with probability
                !         proportional to their contribution to the final wavefunction.
                !       + non-composite cluster enumerated as in full non-composite algorithm.
                !       + composite clusters more complicated selection probability required.

                !Initially for UCC we will simply use a modification of the original algorithm.

                call ucc_set_cluster_selections(selection_data, qs%estimators(1)%nattempts, min_cluster_size)
                call zero_ps_stats(ps_stats, qs%excit_gen_data%p_single_double%rep_accum%overflow_loc)

                ! OpenMP chunk size determined completely empirically from a single
                ! test.  Please feel free to improve...
                ! NOTE: we can't refer to procedure pointers in shared blocks so
                ! can't use default(none).  I *strongly* recommend turning
                ! default(none) on when making changes and ensure that the only
                ! errors relate to the procedure pointers...

                !$omp parallel default(none) &
                !$omp private(it, iexcip_pos, i, seen_D0, hit, pos, population, real_population,k, &
                !$omp state,annihilation_flags) &
                !$omp shared(rng, cumulative_abs_real_pops, tot_abs_real_pop,  &
                !$omp        max_cluster_size, contrib, D0_normalisation, D0_pos, rdm,    &
                !$omp        qs, sys, bloom_stats, min_cluster_size, ref_det,             &
                !$omp        proj_energy_cycle, D0_population_cycle, selection_data,      &
                !$omp        nattempts_spawn, D0_population_ucc_cycle,&
                !$omp        uccmc_in, nprocs, ms_stats, ps_stats, qmc_in, load_bal_in, &
                !$omp        ndeath_nc,   nstates_select, selections, &
                !$omp        nparticles_change, ndeath, logging_info, nstates_ci, & 
                !$omp        time_avg_psip_list_ci_states, time_avg_psip_list_ci_pops, &
                !$omp        time_avg_psip_list_states, time_avg_psip_list_pops)

                it = get_thread_id()
                iexcip_pos = 0
                seen_D0 = .false.
                proj_energy_cycle = cmplx(0.0, 0.0, p)
                D0_population_cycle = cmplx(0.0, 0.0, p)
                D0_population_ucc_cycle = 0.0_p
                !$omp do schedule(dynamic,200) reduction(+:D0_population_cycle,proj_energy_cycle, D0_population_ucc_cycle, nattempts_spawn,ndeath)
                do iattempt = 1, selection_data%nclusters
                    ! For OpenMP scalability, have this test inside a single loop rather
                    ! than attempt to parallelise over three separate loops.
                    call select_ucc_cluster(rng(it), sys, qs%psip_list, qs%ref%f0, qs%ref%max_ex_level, &
                                            selection_data%nstochastic_clusters, D0_normalisation, qmc_in%initiator_pop, D0_pos, &
                                            cumulative_abs_real_pops, tot_abs_real_pop, min_cluster_size, max_cluster_size, &
                                            logging_info, contrib(it)%cdet, contrib(it)%cluster, qs%excit_gen_data)
<<<<<<< HEAD
                    !if (contrib(it)%cluster%excitation_level <= qs%ref%max_ex_level) then
                    !    state = contrib(it)%cdet%f
                    !    pos = nstates_select+1
                    !    hit = .false.
                    !    do j = 1, nstates_select
                    !        if (selections(1,j) == state(1) .and. selections(2,j) == contrib(it)%cluster%nexcitors) then
                    !            pos = j
                    !            hit = .true.
                    !            exit
                    !        end if
                    !    end do
                    !    if (hit) then
                    !        selections(3,pos) = selections(3,pos) + 1!real(contrib(it)%cluster%amplitude,p)*contrib(it)%cluster%cluster_to_det_sign/contrib(it)%cluster%pselect 
                    !    else
                    !        selections(1,pos) = state(1)
                    !        selections(2,pos) = contrib(it)%cluster%nexcitors
                    !        selections(3, pos) = 1!real(contrib(it)%cluster%amplitude,p)*contrib(it)%cluster%cluster_to_det_sign*contrib(it)%cluster%pselect 
                    !        nstates_select = nstates_select + 1
                    !    end if
                    !end if
                    if (uccmc_in%variational_energy .and. .not. all(contrib(it)%cdet%f==0) .and. contrib(it)%cluster%excitation_level <= qs%ref%ex_level)  then
=======
                    !print*, 'selected',  contrib(it)%cdet%f

                    if (uccmc_in%variational_energy .and. .not. all(contrib(it)%cdet%f==0) .and. &
                        contrib(it)%cluster%excitation_level <= qs%ref%ex_level)  then
>>>>>>> ecdc1124
                       state = contrib(it)%cdet%f 
                       call binary_search(time_avg_psip_list_ci_states, state, 1, nstates_ci, hit, pos)
                       population = &
                           contrib(it)%cluster%amplitude*contrib(it)%cluster%cluster_to_det_sign/contrib(it)%cluster%pselect
                       if (hit) then
                          time_avg_psip_list_ci_pops(pos) = time_avg_psip_list_ci_pops(pos) + population 
                       else
                           do j = nstates_ci, pos, -1
                               ! i is the number of determinants that will be inserted below j.
                               k = j + 1 
                               time_avg_psip_list_ci_states(:,k) = time_avg_psip_list_states(:,j)
                               time_avg_psip_list_ci_pops(k) = time_avg_psip_list_pops(j)
                           end do

                           time_avg_psip_list_ci_states(:,pos) = state
                           time_avg_psip_list_pops(pos) = population
                           nstates_ci = nstates_ci + 1
                           ! Extract the real sign from the encoded sign.

                       end if
                    end if

                    if (contrib(it)%cluster%excitation_level <= qs%ref%max_ex_level+2) then
                            ! cluster%excitation_level == huge(0) indicates a cluster
                            ! where two excitors share an elementary operator
                        if (qs%propagator%quasi_newton) contrib(it)%cdet%fock_sum = &
                                            sum_sp_eigenvalues_occ_list(sys, contrib(it)%cdet%occ_list) - qs%ref%fock_sum

                        call do_uccmc_accumulation(sys, qs, contrib(it)%cdet, contrib(it)%cluster, logging_info, &
                                                    D0_population_cycle, proj_energy_cycle,uccmc_in, ref_det, rdm, &
                                                    selection_data, D0_population_ucc_cycle)
                        ! [review] - Verena: Double check that qs (which is a shared variable) is not altered in a dangerous way by
                        ! [review] - Verena: routine.
                        call do_stochastic_uccmc_propagation(rng(it), sys, qs, &
                                                                uccmc_in, logging_info, ms_stats(it), bloom_stats, &
                                                                contrib(it), nattempts_spawn, ndeath, ps_stats(it))
                    end if
                end do
                !$omp end do
                ndeath_nc=0
                !$omp end parallel

                ! Add the accumulated ps_stats data to qs%excit_gen_data%p_single_double.
                if (qs%excit_gen_data%p_single_double%vary_psingles) then
                    call ps_stats_reduction_update(qs%excit_gen_data%p_single_double%rep_accum, ps_stats)
                end if

                if (uccmc_in%density_matrices .and. qs%vary_shift(1) .and. parent .and. .not. sys%read_in%comp) then
                    ! Add in diagonal contribution to RDM (only once per cycle not each time reference
                    ! is selected as this is O(N^2))
                    call update_rdm(sys, ref_det, ref_det, real(D0_normalisation,p), 1.0_p, 1.0_p, rdm)
                end if


                qs%psip_list%nparticles = qs%psip_list%nparticles + nparticles_change
                qs%estimators%D0_population_comp = qs%estimators%D0_population_comp + D0_population_cycle
                qs%estimators%proj_energy_comp = qs%estimators%proj_energy_comp + proj_energy_cycle
                qs%estimators%D0_population_ucc = qs%estimators%D0_population_ucc + D0_population_ucc_cycle

                ! Calculate the number of spawning events before the particles are redistributed,
                ! otherwise sending particles to other processors is counted as a spawning event.
                nspawn_events = calc_events_spawn_t(qs%spawn_store%spawn)

                ! Redistribute excips to new processors.
                ! The spawned excips were sent to the correct processors with
                ! the current hash shift, so it's just those in the main list
                ! that we need to deal with.
                associate(pl=>qs%psip_list, spawn=>qs%spawn_store%spawn)
                    if (nprocs > 1) call redistribute_particles(pl%states, pl%pop_real_factor, pl%pops, pl%nstates, &
                                                                pl%nparticles, spawn)
                    call direct_annihilation(sys, rng(0), qs%ref, annihilation_flags, pl, spawn)
                end associate
                if (debug) call write_logging_calc_ccmc(logging_info, iter, nspawn_events, ndeath + ndeath_nc, &
                                                        selection_data%nD0_select, &
                                                        selection_data%nclusters, selection_data%nstochastic_clusters, &
                                                        selection_data%nsingle_excitors)

                if(uccmc_in%variational_energy) then
                          time_avg_psip_list_ci_pops(:nstates_ci) =  time_avg_psip_list_ci_pops(:nstates_ci)/(iter)
                end if

! [review] - AJWT: Comment on what this block is doing.
                do i = 1, qs%psip_list%nstates
                    state = qs%psip_list%states(:,i) 
                    call binary_search(time_avg_psip_list_states, state, 1, nstates_sq, hit, pos)
                    if (hit) then
                          time_avg_psip_list_pops(pos) = &
                              time_avg_psip_list_pops(pos) + (real(qs%psip_list%pops(1,i))/qs%psip_list%pop_real_factor)
                          time_avg_psip_list_sq(2,pos) = &
                              time_avg_psip_list_sq(2,pos) + (real(qs%psip_list%pops(1,i))/qs%psip_list%pop_real_factor)**2 
                       else
                           do j = nstates_sq, pos, -1
                               ! i is the number of determinants that will be inserted below j.
                               k = j + 1 
                               time_avg_psip_list_states(:,k) = time_avg_psip_list_states(:,j)
                               time_avg_psip_list_pops(k) = time_avg_psip_list_pops(j)
                               time_avg_psip_list_sq(1,k) = time_avg_psip_list_sq(1,j)
                               time_avg_psip_list_sq(2,k) = time_avg_psip_list_sq(2,j)
                           end do
                           time_avg_psip_list_states(:,pos) = qs%psip_list%states(:,i)
                           time_avg_psip_list_pops(pos) = (real(qs%psip_list%pops(1,i))/qs%psip_list%pop_real_factor)
                           time_avg_psip_list_sq(1,pos) = qs%psip_list%states(1,i)
                           time_avg_psip_list_sq(2,pos) = (real(qs%psip_list%pops(1,i))/qs%psip_list%pop_real_factor)**2
                           nstates_sq = nstates_sq + 1
                           ! Extract the real sign from the encoded sign.
                       end if
                end do
                ! Update time average.
                time_avg_psip_list_pops(:nstates_sq) =  time_avg_psip_list_pops(:nstates_sq)/(iter)

                time_avg_psip_list_sq(2,:nstates_sq) =  time_avg_psip_list_sq(2,:nstates_sq)/(iter)
            
                call end_mc_cycle(nspawn_events, ndeath_nc, qs%psip_list%pop_real_factor, nattempts_spawn, qs%spawn_store%rspawn)
            end do

            update_tau = bloom_stats%nblooms_curr > 0

            if (uccmc_in%density_matrices .and. qs%vary_shift(1)) then
                call calc_rdm_energy(sys, qs%ref, rdm, qs%estimators(1)%rdm_energy, qs%estimators(1)%rdm_trace)
            end if

            error = qs%spawn_store%spawn%error .or. qs%psip_list%error

            qs%estimators%D0_population = real(qs%estimators%D0_population_comp,p)
            qs%estimators%proj_energy = real(qs%estimators%proj_energy_comp,p)
 
            if (debug) call write_logging_select_ccmc(logging_info, iter, selection_data)
            call end_report_loop(io_unit, qmc_in, iter, update_tau, qs, nparticles_old, nspawn_events, &
                                 -1, semi_stoch_it, soft_exit=soft_exit, &
                                 load_bal_in=load_bal_in, bloom_stats=bloom_stats, comp=sys%read_in%comp, &
                                 error=error, vary_shift_reference=uccmc_in%vary_shift_reference)
            if (error) exit

            call cpu_time(t2)
            if (parent) then
                if (bloom_stats%nblooms_curr > 0) call bloom_stats_warning(bloom_stats, io_unit=io_unit)
                call write_qmc_report(qmc_in, qs, ireport, nparticles_old, t2-t1, .false., .false., &
                                        io_unit=io_unit, cmplx_est=sys%read_in%comp, rdm_energy=uccmc_in%density_matrices, &
                                        nattempts=.true.)
            end if


            ! Update the time for the start of the next iteration.
            t1 = t2

            call dump_restart_file_wrapper(qs, dump_restart_shift, restart_in%write_freq, nparticles_old, ireport, &
                                           qmc_in%ncycles, sys%basis%nbasis, ri, ri_shift, .false., sys%basis%info_string_len, &
                                           rng(0))

            qs%psip_list%tot_nparticles = nparticles_old

            if (soft_exit) exit

            if (update_tau) call rescale_tau(qs%tau)


        end do

        if (parent) write (io_unit,'()')

        if (parent) then
            write (io_unit, '(1X, "Time-averaged cluster populations",/)')
            do i = 1, nstates_sq
                call write_qmc_var(io_unit, time_avg_psip_list_states(1,i))
                call write_qmc_var(io_unit, time_avg_psip_list_pops(i))
                write (io_unit,'()')
            end do
            write (io_unit, '(1X, "Time-averaged cluster populations squared",/)')
            do i = 1, nstates_sq
                call write_qmc_var(io_unit, int(time_avg_psip_list_sq(1,i)))
                call write_qmc_var(io_unit, time_avg_psip_list_sq(2,i))
                write (io_unit,'()')
            end do
            !write (io_unit, '(1X, "Selections",/)')
            !do i = 1, nstates_select
            !    call write_qmc_var(io_unit, selections(1,i))
            !    call write_qmc_var(io_unit, selections(2,i))
            !    call write_qmc_var(io_unit, selections(3,i))
            !    write (io_unit,'()')
            !end do
        end if

        call dSFMT_t_to_dSFMT_state_t(rng(0), qs%rng_state)


        if (parent) write (io_unit,'()')
        call write_bloom_report(bloom_stats, io_unit=io_unit)
        call multispawn_stats_report(ms_stats, io_unit=io_unit)

        call load_balancing_report(qs%psip_list%nparticles, qs%psip_list%nstates, qmc_in%use_mpi_barriers,&
                                   qs%spawn_store%spawn%mpi_time, io_unit=io_unit)
        call write_memcheck_report(qs%spawn_store%spawn, io_unit)

        if (soft_exit .or. error) then
            qs%mc_cycles_done = qs%mc_cycles_done + qmc_in%ncycles*ireport
        else
            qs%mc_cycles_done = qs%mc_cycles_done + qmc_in%ncycles*qmc_in%nreport
        end if

        if (restart_in%write_restart) then
            call dump_restart_hdf5(qs, qs%mc_cycles_done, nparticles_old, sys%basis%nbasis, .false., sys%basis%info_string_len)
            if (parent) write (io_unit,'()')
        end if

        if(uccmc_in%variational_energy) then
            call var_energy_uccmc(sys, time_avg_psip_list_ci_states,time_avg_psip_list_ci_pops,nstates_ci, var_energy)
            print*, 'Variational energy: ', var_energy
        end if 
        
        if (debug) call end_logging(logging_info)
        if (debug) call end_selection_data(selection_data)

        if (uccmc_in%density_matrices) then
            call write_final_rdm(rdm, sys%nel, sys%basis%nbasis, uccmc_in%density_matrix_file, io_unit)
            call calc_rdm_energy(sys, qs%ref, rdm, qs%estimators(1)%rdm_energy, qs%estimators(1)%rdm_trace)
            if (parent) &
                write (io_unit,'(1x,"# Final energy from RDM",2x,es17.10, /)') qs%estimators%rdm_energy/qs%estimators%rdm_trace
            deallocate(rdm, stat=ierr)
            call check_deallocate('rdm',ierr)
            call dealloc_det_info_t(ref_det)
        end if

        call dealloc_contrib(contrib, uccmc_in%linked)
        do i = 0, nthreads-1
            call dSFMT_end(rng(i))
        end do

        ! Deallocate arrays for OpenMP threads.
        deallocate(rng, stat=ierr)
        call check_deallocate('rng', ierr)
        deallocate(ms_stats, stat=ierr)
        call check_deallocate('ms_stats', ierr)
        deallocate(ps_stats, stat=ierr)
        call check_deallocate('ps_stats', ierr)
        deallocate(state, stat=ierr)
        call check_deallocate('state', ierr)

        ! [review] Verena - Consider deallocating some allocated arrays from above.

    end subroutine do_uccmc

    subroutine ucc_set_cluster_selections(selection_data, nattempts, min_cluster_size)
! [review] - AJWT: based on set_cluster_selections with even_selection and full_nc removed.
! [revuew] - AJWT:  Could this then actually use the original routine (assuming both of those are set to .false.)?
        ! Function to set total number of selections of different cluster
        ! types within CCMC. This effectively controls the relative sampling
        ! of different clusters within the CC expansion.

        ! In/Out:
        !   selection_data: derived type containing information on various aspects
        !       of cluster selection.
        !   nattempts: total number of selection attempts to make this iteration.
        !       Initially set to default value in original algorithm, but updated
        !       otherwise. Used to calculate spawning rate and included in output
        !       file.
        ! Out:
        !   min_cluster_size: minimum cluster size to select stochastically.

        use ccmc_data, only: selection_data_t

        type(selection_data_t), intent(inout) :: selection_data
        integer(int_64), intent(inout) :: nattempts
        integer, intent(out) :: min_cluster_size
        integer(int_64) :: nselections

        min_cluster_size = 0
        selection_data%nD0_select = 0 ! instead of this number of deterministic selections, these are chosen stochastically
        selection_data%nstochastic_clusters = nattempts*100
        selection_data%nsingle_excitors = 0

        selection_data%nclusters = selection_data%nD0_select + selection_data%nsingle_excitors &
                            + selection_data%nstochastic_clusters

    end subroutine ucc_set_cluster_selections

    subroutine select_ucc_cluster(rng, sys, psip_list, f0, ex_level, nattempts, normalisation, &
                              initiator_pop, D0_pos, cumulative_excip_pop, tot_excip_pop, min_size, max_size, &
                              logging_info, cdet, cluster, excit_gen_data)

! [review] - AJWT: based on select_cluster (without the linked_cluster parts) and with information about de-excitors.
        ! Select a random cluster of excitors from the excitors on the
        ! processor.  A cluster of excitors is itself an excitor.  For clarity
        ! (if not technical accuracy) in comments we shall distinguish between
        ! the cluster of excitors and a single excitor, from a set of which the
        ! cluster is formed.

        ! In:
        !    sys: system being studied
        !    psip_list: particle_t object containing current excip distribution on
        !       this processor.
        !    f0: bit string of the reference.
        !    ex_level: max number of excitations from the reference to include in
        !        the Hilbert space.
        !    nattempts: the number of times (on this processor) a random cluster
        !        of excitors is generated in the current timestep.
        !    normalisation: intermediate normalisation factor, N_0, where we use the
        !       wavefunction ansatz |\Psi_{CC}> = N_0 e^{T/N_0} | D_0 >.
        !    initiator_pop: the population above which a determinant is an initiator.
        !    D0_pos: position in the excip list of the reference.  Must be negative
        !       if the reference is not on the processor.
        !    cumulative_excip_population: running cumulative excip population on
        !        all excitors; i.e. cumulative_excip_population(i) = sum(particle_t%pops(1:i)).
        !    tot_excip_pop: total excip population.
        !    min_size: the minimum size cluster to allow.
        !    max_size: the maximum size cluster to allow.
        !    logging_info: derived type containing information on currently logging status
        !    excit_gen_data: information about excitation generators

        ! NOTE: cumulative_excip_pop and tot_excip_pop ignore the population on the
        ! reference as excips on the reference cannot form a cluster and the rounds the
        ! population on all other excitors to the nearest integer (for convenience--see
        ! comments in do_ccmc).  Both these quantities should be generated by
        ! cumulative_population (or be in the same format).

        ! In/Out:
        !    rng: random number generator.
        !    cdet: information about the cluster of excitors applied to the
        !        reference determinant.  This is a bare det_info_t variable on input
        !        with only the relevant fields allocated.  On output the
        !        appropriate (system-specific) fields have been filled by
        !        decoding the bit string of the determinant formed from applying
        !        the cluster to the reference determinant.
        !    cluster:
        !        Additional information about the cluster of excitors.  On
        !        input this is a bare cluster_t variable with the excitors array
        !        allocated to the maximum number of excitors in a cluster.  On
        !        output all fields in cluster have been set.

        use checking, only: check_deallocate
        use determinant_data, only: det_info_t
        use ccmc_data, only: cluster_t
! [review] - AJWT: collapse_cluster is no longer used.
        use ccmc_utils, only: convert_excitor_to_determinant, collapse_cluster
        use excitations, only: get_excitation_level
        use dSFMT_interface, only: dSFMT_t, get_rand_close_open
        use qmc_data, only: particle_t
        use proc_pointers, only: decoder_ptr
        use utils, only: factorial
        use search, only: binary_search
        use sort, only: insert_sort
        use parallel, only: nprocs
        use system, only: sys_t
        use logging, only: write_logging_stoch_selection, logging_t
        use excit_gens, only: excit_gen_data_t
        use const, only: depsilon
        use ccmc_selection, only: create_null_cluster

        type(sys_t), intent(in) :: sys
        type(particle_t), intent(in), target :: psip_list
        integer(i0), intent(in) :: f0(sys%basis%tot_string_len)
        integer, intent(in) :: ex_level
        integer(int_64), intent(in) :: nattempts
        integer, intent(in) :: D0_pos
        complex(p), intent(in) :: normalisation
        real(p), intent(in) :: initiator_pop
        real(p), intent(in) :: cumulative_excip_pop(:), tot_excip_pop
        integer :: min_size, max_size
        type(dSFMT_t), intent(inout) :: rng
        type(det_info_t), intent(inout) :: cdet
        type(cluster_t), intent(inout) :: cluster
        type(logging_t), intent(in) :: logging_info
        type(excit_gen_data_t), intent(in) :: excit_gen_data

        real(dp) :: rand
        real(p) :: psize
        complex(p) :: cluster_population, excitor_pop
        integer :: i, pos, prev_pos, deexcit_count, ierr
        real(p) :: pop(max_size)
        logical :: hit, allowed
        logical, allocatable :: deexcitation(:)
       
        ! We shall accumulate the factors which comprise cluster%pselect as we go.
        !   cluster%pselect = n_sel p_size p_clust
        ! where
        !   n_sel   is the number of cluster selections made;
        !   p_size  is the probability of choosing a cluster of that size;
        !   p_clust is the probability of choosing a specific cluster given
        !           the choice of size.
        ! Each processor does nattempts.
        ! However:
        ! * if min_size=0, then each processor is allowed to select the reference (on
        !   average) nattempts/2 times.  Hence in order to have selection probabilities
        !   consistent and independent of the number of processors being used (which
        !   amounts to a processor-dependent timestep scaling), we need to multiply the
        !   probability the reference is selected by nprocs.
        ! * assuming each excitor spends (on average) the same amount of time on each
        !   processor, the probability that X different excitors are on the same processor
        !   at a given timestep is 1/nprocs^{X-1).
        ! The easiest way to handle both of these is to multiply the number of attempts by
        ! the number of processors here and then deal with additional factors of 1/nprocs
        ! when creating composite clusters.
        ! NB within a processor those nattempts can be split amongst OpenMP
        ! threads though that doesn't affect this probability.
        cluster%pselect = real(nattempts*nprocs, p)
        ! Select the cluster size, i.e. the number of excitors in a cluster.
        ! For a given truncation level, only clusters containing at most
        ! ex_level+2 excitors.
        ! Following the process described by Thom in 'Initiator Stochastic
        ! Coupled Cluster Theory' (unpublished), each size, n_s, has probability
        ! p(n_s) = 1/2^(n_s+1), n_s=0,ex_level and p(ex_level+2)
        ! is such that \sum_{n_s=0}^{ex_level+2} p(n_s) = 1.

        ! This procedure is modified so that clusters of size min_size+n_s
        ! has probability 1/2^(n_s+1), and the max_size picks up the remaining
        ! probability from the series.
        rand = get_rand_close_open(rng)
        psize = 0.0_p
        cluster%nexcitors = -1
        deexcit_count = 0
        do i = 0, max_size-min_size-1
            psize = psize + 1.0_p/(max_size-min_size+1)!2_int_64**(i+1)
            if (rand < psize) then
                ! Found size!
                cluster%nexcitors = i+min_size
                cluster%pselect = cluster%pselect/(max_size-min_size+1)!2_int_64**(i+1)
                exit
            end if
        end do
        ! If not set, then must be the largest possible cluster
        if (cluster%nexcitors == -1) then
            cluster%nexcitors = max_size
            cluster%pselect = cluster%pselect*(1.0_p - psize)
        end if

        if(cluster%nexcitors>0) then
              allocate(deexcitation(cluster%nexcitors))
              deexcitation(:) = .false.
        end if 

        ! If could be using logging set to easily identifiable nonsense value.
        if (debug) pop = -1_int_p

        ! Initiator approximation.
        ! This is sufficiently quick that we'll just do it in all cases, even
        ! when not using the initiator approximation.  This matches the approach
        ! used by Alex Thom in 'Initiator Stochastic Coupled Cluster Theory'
        ! (unpublished).
        ! Assume all excitors in the cluster are initiators (initiator_flag=0)
        ! until proven otherwise (initiator_flag=1).
        cdet%initiator_flag = 0

        ! Assume cluster is allowed unless collapse_cluster finds out otherwise
        ! when collapsing/combining excitors or if it could never have been
        ! valid
        allowed = min_size <= max_size
        ! For linked coupled cluster we keep building the cluster after a
        ! disallowed excitation so need to know if there has been a disallowed
        ! excitation at all

        select case(cluster%nexcitors)
        case(0)
            call create_null_cluster(sys, f0, cluster%pselect, normalisation, initiator_pop, &
                                    cdet, cluster, excit_gen_data)
        case default
            ! Select cluster from the excitors on the current processor with
            ! probability for choosing an excitor proportional to the excip
            ! population on that excitor.  (For convenience, we use a probability
            ! proportional to the ceiling(pop), as it makes finding the right excitor
            ! much easier, especially for the non-composite algorithm, as well as
            ! selecting excitors with the correct (relative) probability.  The
            ! additional fractional weight is taken into account in the amplitude.)
            !
            ! Rather than selecting one excitor at a time and adding it to the
            ! cluster, select all excitors and then find their locations and
            ! apply them.  This allows us to sort by population first (as the
            ! number of excitors is small) and hence allows for a more efficient
            ! searching of the cumulative population list.

            do i = 1, cluster%nexcitors
                ! Select a position in the excitors list.
                pop(i) = get_rand_close_open(rng)*tot_excip_pop
                rand = get_rand_close_open(rng)
                !Decide if this is to be an excitation or deexcitation operator
                if(i > 1 .and. rand > 0.5) then
                   deexcitation(i) = .true.
                   deexcit_count = deexcit_count + 1
                end if
            end do
            !For the sign of the cluster population we are interested only in the parity of
            !the number of deexcitation operators.
            if (mod(deexcit_count,2)==1) then
               deexcit_count = -1
            else
               deexcit_count = 1
            end if
            !There are 2^(n-1) possible arrangements of excitation/deexcitation operators for
            ! a given cluster, so the probability of selecting one must be divided by this.
            cluster%pselect = cluster%pselect/(2**(cluster%nexcitors-1))
            call insert_sort(pop(:cluster%nexcitors))
            prev_pos = 1
            do i = 1, cluster%nexcitors
                call binary_search(cumulative_excip_pop, pop(i), prev_pos, psip_list%nstates, hit, pos)
                ! Not allowed to select the reference as it is not an excitor.
                ! Because we treat (for the purposes of the cumulative
                ! population) the reference to have 0 excips, then
                ! cumulative_excip_pop(D0_pos) = cumulative_excip_pop(D0_pos-1).
                ! The binary search algorithm assumes each value in the array
                ! being searched is unique, which is not true, so we can
                ! accidentally find D0_pos.  As we want to find pos such that
                ! cumulative_excip_pop(pos-1) < pop <= cumulative_excip_pop(pos),
                ! then this means we actually need the slot before D0_pos.
                ! Correcting for this accident is much easier than producing an
                ! array explicitly without D0...
                ! If contain multiple spaces we can have this in a more general
                ! case, where an excitor has population in another space but not
                ! that which we're currently concerned with. More general test
                ! should account for this.
                do
                    if (pos == 1) then
                       exit
                    end if
                    if (abs(cumulative_excip_pop(pos) - cumulative_excip_pop(pos-1)) > depsilon) exit
                    pos = pos - 1
                end do

                if (sys%read_in%comp) then
                    excitor_pop = cmplx(psip_list%pops(1,pos), psip_list%pops(2,pos),p)/psip_list%pop_real_factor
                else
                    excitor_pop = real(psip_list%pops(1,pos),p)/psip_list%pop_real_factor
                end if
                if (i == 1) then
                    ! First excitor 'seeds' the cluster:
                    cdet%f = psip_list%states(:,pos)
                    cdet%data => psip_list%dat(:,pos) ! Only use if cluster is non-composite!
                    cluster_population = excitor_pop*deexcit_count
                    ! Counter the additional *nprocs above.
                    cluster%pselect = cluster%pselect/nprocs
                else
                    call ucc_collapse_cluster(sys%basis, f0, psip_list%states(:,pos), excitor_pop, cdet%f, &
                                          cluster_population, allowed, deexcitation(i))
                    if (.not.allowed) then
                        cluster%excitation_level = huge(0)
                        exit
                    end if
                    ! Each excitor spends the same amount of time on each processor on
                    ! average.  If this excitor is different from the previous excitor,
                    ! then the probability this excitor is on the same processor as the
                    ! previous excitor is 1/nprocs.  (Note choosing the same excitor
                    ! multiple times is valid in linked CC.)
                    if (pos /= prev_pos) cluster%pselect = cluster%pselect/nprocs
                end if
                ! If the excitor's population is below the initiator threshold, we remove the
                ! initiator status for the cluster
                if (abs(excitor_pop) <= initiator_pop) cdet%initiator_flag = 3
                ! Probability of choosing this excitor = pop/tot_pop.
                cluster%pselect = (cluster%pselect*abs(excitor_pop))/tot_excip_pop
                cluster%excitors(i)%f => psip_list%states(:,pos)
                prev_pos = pos
            end do

            if (allowed) then
                cluster%excitation_level = get_excitation_level(f0, cdet%f)
                ! To contribute the cluster must be within a double excitation of
                ! the maximum excitation included in the CC wavefunction.
                allowed = cluster%excitation_level <= ex_level+2
            end if

            if (allowed) then
                ! We chose excitors with a probability proportional to their
                ! occupation.  However, because (for example) the cluster t_X t_Y
                ! and t_Y t_X collapse onto the same excitor (where X and Y each
                ! label an excitor), the probability of selecting a given cluster is
                ! proportional to the number of ways the cluster could have been
                ! formed.  (One can view this factorial contribution as the
                ! factorial prefactors in the series expansion of e^T---see Eq (8)
                ! in the module-level comments.)
                ! If two excitors in the cluster are the same, the factorial
                ! overcounts the number of ways the cluster could have been formed
                ! but the extra factor(s) of 2 are cancelled by a similar
                ! overcounting in the calculation of hmatel.
                cluster%pselect = cluster%pselect*factorial(cluster%nexcitors)

                ! Sign change due to difference between determinant
                ! representation and excitors and excitation level.
                call convert_excitor_to_determinant(cdet%f, cluster%excitation_level, cluster%cluster_to_det_sign, f0)
                call decoder_ptr(sys, cdet%f, cdet, excit_gen_data)

                ! Normalisation factor for cluster%amplitudes...
                cluster%amplitude = cluster_population/(normalisation**(cluster%nexcitors-1))
            else
                ! Simply set excitation level to a too high (fake) level to avoid
                ! this cluster being used.
                cluster%excitation_level = huge(0)
            end if
        end select

        if(cluster%nexcitors>0)  then
            deallocate(deexcitation, stat=ierr)
            call check_deallocate('deexcitation',ierr)
        end if 
        if (debug) call write_logging_stoch_selection(logging_info, cluster%nexcitors, cluster%excitation_level, pop, &
                max_size, cluster%pselect, cluster%amplitude, allowed)

    end subroutine select_ucc_cluster

    subroutine ucc_collapse_cluster(basis, f0, excitor, excitor_population, cluster_excitor, cluster_population, &
                    allowed, conjugate)
! [review] - AJWT: based on collapse_clustera

! [review] - AJWT: Document 'conjugate'

        ! Collapse two excitors.  The result is returned in-place.

        ! In:
        !    basis: information about the single-particle basis.
        !    f0: bit string representation of the reference determinant.
        !    excitor: bit string of the Slater determinant formed by applying
        !        the excitor, e1, to the reference determinant.
        !    excitor_population: number of excips on the excitor e1.
        ! In/Out:
        !    cluster_excitor: bit string of the Slater determinant formed by applying
        !        the excitor, e2, to the reference determinant.
        !    cluster_population: number of excips on the 'cluster' excitor, e2.
        ! Out:
        !    allowed: true if excitor e1 can be applied to excitor e2 (i.e. e1
        !       and e2 do not involve exciting from/to the any identical
        !       spin-orbitals).

        ! On input, cluster excitor refers to an existing excitor, e2.  On output,
        ! cluster excitor refers to the excitor formed from applying the excitor
        ! e1 to the cluster e2.
        ! ***WARNING***: if allowed is false then cluster_excitor is *not* updated.

        use basis_types, only: basis_t, reset_extra_info_bit_string

        use bit_utils, only: count_set_bits
        use const, only: i0_end

        type(basis_t), intent(in) :: basis
        integer(i0), intent(in) :: f0(basis%tot_string_len)
        integer(i0), intent(in) :: excitor(basis%tot_string_len)
        complex(p), intent(in) :: excitor_population
        integer(i0), intent(inout) :: cluster_excitor(basis%tot_string_len)
        complex(p), intent(inout) :: cluster_population
        logical,  intent(out) :: allowed
        logical, intent(in) :: conjugate

        integer(i0) :: excitor_loc(basis%tot_string_len), cluster_loc(basis%tot_string_len), f0_loc(basis%tot_string_len)

        integer :: ibasis, ibit
        integer(i0) :: excitor_excitation(basis%tot_string_len)
        integer(i0) :: excitor_annihilation(basis%tot_string_len)
        integer(i0) :: excitor_creation(basis%tot_string_len)
        integer(i0) :: cluster_excitation(basis%tot_string_len)
        integer(i0) :: cluster_annihilation(basis%tot_string_len)
        integer(i0) :: cluster_creation(basis%tot_string_len)
        integer(i0) :: permute_operators(basis%tot_string_len)
        excitor_loc = excitor
        cluster_loc = cluster_excitor
        f0_loc = f0
        call reset_extra_info_bit_string(basis, excitor_loc)
        call reset_extra_info_bit_string(basis, cluster_loc)
        call reset_extra_info_bit_string(basis, f0_loc)

        ! Apply excitor to the cluster of excitors.

        ! orbitals involved in excitation from reference
        excitor_excitation = ieor(f0_loc, excitor_loc)
        cluster_excitation = ieor(f0_loc, cluster_loc)
        ! Annihilation/creation operators are reversed between excitation/deexcitation operators,
        ! so they must be found appropriately
        ! annihilation operators (relative to the reference)
        if (conjugate) then
            excitor_annihilation = excitor_excitation - iand(excitor_excitation, f0_loc)
        else
            excitor_annihilation = iand(excitor_excitation, f0_loc)
        end if
        cluster_annihilation = iand(cluster_excitation, f0_loc)
        ! creation operators (relative to the reference)
        if (conjugate) then
            excitor_creation = iand(excitor_excitation, f0_loc)
        else
            excitor_creation = iand(excitor_excitation, excitor_loc)
        end if
        cluster_creation = iand(cluster_excitation, cluster_loc)

        ! First, let's find out if the excitor is valid...
        if(conjugate) then
           allowed = .true.
           do ibasis = 1, basis%bit_string_len
                do ibit = 0, i0_end
                    if (btest(excitor_annihilation(ibasis),ibit)) then
                        if (.not. btest(cluster_creation(ibasis),ibit)) then
                           allowed = .false.
                           exit
                        end if
                    end if
                    if (btest(excitor_creation(ibasis),ibit)) then
                        if (btest(cluster_loc(ibasis),ibit)) then
                           allowed = .false.
                           exit
                        end if
                    end if
                end do
           end do
        
           if (allowed) then
                cluster_population = cluster_population*excitor_population

                ! Now apply the excitor to the cluster (which is, in its own right,
                ! an excitor).
                ! Consider a cluster, e.g. t_i^a = a^+_a a_i (which corresponds to i->a).
                ! We wish to collapse two excitors, e.g. t_i^a t_j^b, to a single
                ! excitor, e.g. t_{ij}^{ab} = a^+_a a^+_b a_j a_i (where i<j and
                ! a<b).  However t_i^a t_j^b = a^+_a a_i a^+_b a_j.  We thus need to
                ! permute the creation and annihilation operators.  Each permutation
                ! incurs a sign change.
! [review] - AJWT: Even if we can't reuse the whole of collapse_cluster, this part looks teh same, so can that be factored out and called?
                do ibasis = 1, basis%bit_string_len
                    do ibit = 0, i0_end
                        if (btest(excitor_excitation(ibasis),ibit)) then
                            if (.not. btest(f0_loc(ibasis),ibit)) then
                                ! Exciting from this orbital.
                                cluster_excitor(ibasis) = ibclr(cluster_excitor(ibasis),ibit)
                                ! We need to swap it with every annihilation
                                ! operator and every creation operator referring to
                                ! an orbital with a higher index already in the
                                ! cluster.
                                ! Note that an orbital cannot be in the list of
                                ! annihilation operators and the list of creation
                                ! operators.
                                ! First annihilation operators:
                                permute_operators = iand(basis%excit_mask(:,basis%basis_lookup(ibit,ibasis)),cluster_annihilation)
                                ! Now add the creation operators:
                                permute_operators = ior(permute_operators,cluster_creation)
                            else
                                ! Exciting into this orbital.
                                cluster_excitor(ibasis) = ibset(cluster_excitor(ibasis),ibit)
                                ! Need to swap it with every creation operator with
                                ! a lower index already in the cluster.
                                permute_operators = iand(not(basis%excit_mask(:,basis%basis_lookup(ibit,ibasis))),cluster_creation)
                                permute_operators(ibasis) = ibclr(permute_operators(ibasis),ibit)
                            end if
                            if (mod(sum(count_set_bits(permute_operators)),2) == 1) &
                                cluster_population = -cluster_population
                        end if
                    end do
                end do
           end if  
        else 
            if (any(iand(excitor_creation,cluster_creation) /= 0) &
                    .or. any(iand(excitor_annihilation,cluster_annihilation) /= 0)) then
                ! excitor attempts to excite from an orbital already excited from by
                ! the cluster or into an orbital already excited into by the
                ! cluster.
                ! => not valid
                allowed = .false.

                ! We still use the cluster in linked ccmc so need its amplitude
                cluster_population = cluster_population*excitor_population
            else
                ! Applying the excitor to the existing cluster of excitors results
                ! in a valid cluster.
                allowed = .true.

                ! Combine amplitudes.
                ! Might need a sign change as well...see below!
                cluster_population = cluster_population*excitor_population

                ! Now apply the excitor to the cluster (which is, in its own right,
                ! an excitor).
                ! Consider a cluster, e.g. t_i^a = a^+_a a_i (which corresponds to i->a).
                ! We wish to collapse two excitors, e.g. t_i^a t_j^b, to a single
                ! excitor, e.g. t_{ij}^{ab} = a^+_a a^+_b a_j a_i (where i<j and
                ! a<b).  However t_i^a t_j^b = a^+_a a_i a^+_b a_j.  We thus need to
                ! permute the creation and annihilation operators.  Each permutation
                ! incurs a sign change.

                do ibasis = 1, basis%bit_string_len
                    do ibit = 0, i0_end
                        if (btest(excitor_excitation(ibasis),ibit)) then
                            if (btest(f0(ibasis),ibit)) then
                                ! Exciting from this orbital.
                                cluster_excitor(ibasis) = ibclr(cluster_excitor(ibasis),ibit)
                                ! We need to swap it with every annihilation
                                ! operator and every creation operator referring to
                                ! an orbital with a higher index already in the
                                ! cluster.
                                ! Note that an orbital cannot be in the list of
                                ! annihilation operators and the list of creation
                                ! operators.
                                ! First annihilation operators:
                                permute_operators = iand(basis%excit_mask(:,basis%basis_lookup(ibit,ibasis)),cluster_annihilation)
                                ! Now add the creation operators:
                                permute_operators = ior(permute_operators,cluster_creation)
                            else
                                ! Exciting into this orbital.
                                cluster_excitor(ibasis) = ibset(cluster_excitor(ibasis),ibit)
                                ! Need to swap it with every creation operator with
                                ! a lower index already in the cluster.
                                permute_operators = iand(not(basis%excit_mask(:,basis%basis_lookup(ibit,ibasis))),cluster_creation)
                                permute_operators(ibasis) = ibclr(permute_operators(ibasis),ibit)
                            end if
                            if (mod(sum(count_set_bits(permute_operators)),2) == 1) &
                                cluster_population = -cluster_population
                        end if
                    end do
                end do

            end if
        end if
    end subroutine ucc_collapse_cluster

    subroutine ucc_cumulative_population(pops, ex_lvls, nactive, D0_proc, D0_pos, real_factor, complx, &
                                    cumulative_pops, tot_pop)
! [review] - AJWT: based on cumulative_population
! [review] - AJWT: is this the same just without calc_dist? and can that be set to .false. and cumulative_population called?

        ! Calculate the cumulative population, i.e. the number of psips/excips
        ! residing on a determinant/an excitor and all determinants/excitors which
        ! occur before it in the determinant/excitor list.

        ! This is primarily so in CCMC we can select clusters of excitors with each
        ! excip being equally likely to be part of a cluster.  (If we just select
        ! each occupied excitor with equal probability, then we get wildy
        ! fluctuating selection probabilities and hence large population blooms.)
        ! As 'excips' on the reference cannot be part of a cluster, then the
        ! population on the reference is treated as 0 if required.

        ! In:
        !    pops: list of populations on each determinant/excitor.  Must have
        !       minimum length of nactive.
        !    nactive: number of occupied determinants/excitors (ie pops(:,1:nactive)
        !       contains the population(s) on each currently "active"
        !       determinant/excitor.
        !    D0_proc: processor on which the reference resides.
        !    D0_pos: position in the pops list of the reference.  Only relevant if
        !       1<=D0_pos<=nactive and the processor holds the reference.
        !    real_factor: the encoding factor by which the stored populations are multiplied
        !       to enable non-integer populations.
        ! Out:
        !    cumulative_pops: running total of excitor population, i.e.
        !        cumulative_pops(i) = sum(abs(pops(1:i))), excluding the
        !        population on the reference if appropriate.
        !    tot_pop: total population (possibly excluding the population on the
        !       reference).

        ! NOTE: currently only the populations in the first psip/excip space are
        ! considered.  This should be changed if we do multiple simulations at
        ! once/Hellmann-Feynman sampling/etc.

        use parallel, only: iproc
        use ccmc_utils, only: get_pop_contrib

        integer(int_p), intent(in) :: pops(:,:), real_factor
        integer, intent(in) :: nactive, D0_proc, D0_pos
        real(p), allocatable, intent(inout) :: cumulative_pops(:)
        real(p), intent(out) :: tot_pop
        logical, intent(in) :: complx
        integer(i0), intent(in) :: ex_lvls(:)

        integer :: i
        integer(i0) :: j, ex_lvl
        ! Need to combine spaces if doing complex; we choose combining in quadrature.
        cumulative_pops(1) = get_pop_contrib(pops(:,1), real_factor, complx)
        if (D0_proc == iproc) then
            ! Let's be a bit faster: unroll loops and skip over the reference
            ! between the loops.
            do i = 2, d0_pos-1
                cumulative_pops(i) = cumulative_pops(i-1) + &
                                        get_pop_contrib(pops(:,i), real_factor, complx)
            end do
            ! Set cumulative on the reference to be the running total merely so we
            ! can continue accessing the running total from the i-1 element in the
            ! loop over excitors in slots above the reference.
            if (d0_pos == 1) then
                cumulative_pops(d0_pos) = 0
            end if
            if (d0_pos > 1) cumulative_pops(d0_pos) = cumulative_pops(d0_pos-1)
            do i = d0_pos+1, nactive
                cumulative_pops(i) = cumulative_pops(i-1) + &
                                        get_pop_contrib(pops(:,i), real_factor, complx)
            end do
        else
            ! V simple on other processors: no reference to get in the way!
            do i = 2, nactive
                cumulative_pops(i) = cumulative_pops(i-1) + &
                                        get_pop_contrib(pops(:,i), real_factor, complx)
            end do
        end if
        if (nactive > 0) then
            tot_pop = cumulative_pops(nactive)
        else
            tot_pop = 0.0_p
        end if

    end subroutine ucc_cumulative_population

    subroutine do_uccmc_accumulation(sys, qs, cdet, cluster, logging_info, D0_population_cycle, proj_energy_cycle, &
                                     uccmc_in, ref_det, rdm, selection_data, D0_population_ucc_cycle)
! [review] - AJWT: based on do_ccmc_accumulation
! [review] - AJWT: If uccmc_in is unfolded from ccmc_in, then can the above be reused by changing what the
! [review] - AJWT: update_proj_energy_ptr points to?



        ! Performs all accumulation of values required for given ccmc clusters.
        ! Updates projected energy and any RDMs with the contribution from the
        ! current cluster.

        ! In:
        !   sys: information on system under consideration.
        !   qs: information on current state of qmc calculation.
        !   ccmc_in: options relating to ccmc passed in to calculation.
        !   cdet: information on determinant resulting from collapsing current
        !       cluster.
        !   ref_det: reference determinant information.
        !   cluster: information on cluster currently under consideration.
        !   logging_info: current logging settings in use.

        ! In/Out:
        !   D0_population_cycle: running total of reference population.
        !   proj_energy_cycle: running total of projected energy contributions.
        !   rdm: array containing reduced density matrix.
        !   selection_data: info on clsuter selection.

        use system, only: sys_t
        use qmc_data, only: qmc_state_t, uccmc_in_t, estimators_t
        use determinants, only: det_info_t
        use ccmc_data, only: cluster_t, selection_data_t
        use ccmc_selection, only: update_selection_data
        use qmc_data, only: zero_estimators_t

        use excitations, only: excit_t, get_excitation
        use hamiltonian_data, only: hmatel_t
        use replica_rdm, only: update_rdm
        use logging, only: logging_t
        use proc_pointers, only: update_proj_energy_ptr

        type(sys_t), intent(in) :: sys
        type(qmc_state_t), intent(in) :: qs
        type(uccmc_in_t), intent(in) :: uccmc_in
        type(det_info_t), intent(in) :: cdet, ref_det
        type(cluster_t), intent(in) :: cluster
        type(logging_t), intent(in) :: logging_info
        complex(p), intent(inout) :: D0_population_cycle, proj_energy_cycle
        real(p), intent(inout), optional :: D0_population_ucc_cycle
        real(p), allocatable, intent(inout) :: rdm(:,:)
        type(selection_data_t), intent(inout) :: selection_data
        type(excit_t) :: connection
        type(hmatel_t) :: hmatel
        type(estimators_t) :: estimators_cycle

        if (debug) call update_selection_data(selection_data, cluster, logging_info)

        if (cluster%excitation_level /= huge(0)) then
            ! FCIQMC calculates the projected energy exactly.  To do
            ! so in CCMC would involve enumerating over all pairs of
            ! single excitors, which is rather painful and slow.
            ! Instead, as we are randomly sampling clusters in order
            ! to evolve the excip population anyway, we can just use
            ! the random clusters to *sample* the projected
            ! estimator.  See comments in spawning.F90 for why we
            ! must divide through by the probability of selecting
            ! the cluster.
            call zero_estimators_t(estimators_cycle)
            connection = get_excitation(sys%nel, sys%basis, cdet%f, qs%ref%f0)
            !if (uccmc_in%trot) then
            !    call update_proj_energy_ptr(sys, qs%ref%f0, qs%trial%wfn_dat, cdet, &
            !         [real(cluster%amplitude,p),aimag(cluster%amplitude)]*&
            !         cluster%cluster_to_det_sign/cluster%pselect, &
            !         estimators_cycle, connection, hmatel)
            !else
                call update_proj_energy_mol_ucc(sys, qs%ref%f0, qs%trial%wfn_dat, cdet, &
                     [real(cluster%amplitude,p),aimag(cluster%amplitude)]*&
                     cluster%cluster_to_det_sign/cluster%pselect, &
                     estimators_cycle, connection, hmatel, cluster%nexcitors)
            !end if

            D0_population_cycle = D0_population_cycle + estimators_cycle%D0_population
            proj_energy_cycle = proj_energy_cycle + estimators_cycle%proj_energy
            !if (.not. uccmc_in%trot)  
            D0_population_ucc_cycle = D0_population_ucc_cycle + estimators_cycle%D0_population_ucc
        end if

        if (uccmc_in%density_matrices .and. cluster%excitation_level <= 2 .and. qs%vary_shift(1) &
            .and. cluster%excitation_level /= 0 .and. .not. sys%read_in%comp) then
            ! Add contribution to density matrix
            ! d_pqrs = <HF|a_p^+a_q^+a_sa_r|CC>
            !$omp critical
            call update_rdm(sys, cdet, ref_det, &
                            real(cluster%amplitude, p)*cluster%cluster_to_det_sign, &
                            1.0_p, cluster%pselect, rdm)
            !$omp end critical
        end if

    end subroutine do_uccmc_accumulation

    subroutine do_stochastic_uccmc_propagation(rng, sys, qs, uccmc_in, &
                                            logging_info, ms_stats, bloom_stats, &
                                            contrib, nattempts_spawn_tot, ndeath, ps_stat)
! [review] - AJWT: based on do_stochastic_ccmc_propagation.
! [review] - AJWT: seems to be much the same with multiref .false. and calling  do_ucc_spawning_death.  Could this be function-pointered?

        ! Perform stochastic propogation of a cluster in an appropriate manner
        ! for the given inputs. For multireference systems, it allows death for
        ! clusters within the desired truncation level of either reference.

        ! In:
        !   sys: information on system under consideration.
        !   uccmc_in: options relating to uccmc passed in to calculation.
        !   logging_info: logging_t object with info about current logging
        !        when debug is true. 
        ! In/Out:
        !   rng: random number generator.
        !   qs: qmc_state_t type, contains information about calculation.
        !   ms_stats: statistics on multispawn performance.
        !   bloom_stats: statistics on blooms during calculation.
        !   contrib: derived type containing information on the current
        !       wavefunction contribution being considered.
        !   nattempts_spawn_tot: running total of number of spawning attempts
        !       made during this mc cycle.
        !   ndeath: total number of particles created via death.
        !   ps_stat: Accumulating the following (and more) on this OpenMP thread:
        !       h_pgen_singles_sum: total of |Hij|/pgen for single excitations attempted.
        !       h_pgen_doubles_sum: total on |Hij|/pgen for double excitations attempted.
        !       excit_gen_singles: counter on number of single excitations attempted.
        !       excit_gen_doubles: counter on number of double excitations attempted.


        use dSFMT_interface, only: dSFMT_t
        use system, only: sys_t
        use qmc_data, only: qmc_state_t, uccmc_in_t
        use ccmc_data, only: multispawn_stats_t, ms_stats_update, wfn_contrib_t
        use bloom_handler, only: bloom_stats_t, accumulate_bloom_stats
        use logging, only: logging_t
        use excit_gens, only: p_single_double_coll_t

        use excitations, only: get_excitation_level
        
        type(sys_t), intent(in) :: sys
        type(dSFMT_T), intent(inout) :: rng
        type(qmc_state_t), intent(inout) :: qs
        type(uccmc_in_t), intent(in) :: uccmc_in
        type(wfn_contrib_t), intent(inout) :: contrib
        type(bloom_stats_t), intent(inout) :: bloom_stats
        type(logging_t), intent(in) :: logging_info

        integer(int_64), intent(inout) :: nattempts_spawn_tot
        integer(int_p), intent(inout) :: ndeath
        type(multispawn_stats_t), intent(inout) :: ms_stats
        type(p_single_double_coll_t), intent(inout) :: ps_stat

        integer :: nspawnings_cluster
        logical :: attempt_death

        ! Spawning
        ! This has the potential to create blooms, so we allow for multiple
        ! spawning events per cluster.
        ! The number of spawning events is decided by the value
        ! of cluster%amplitude/cluster%pselect.  If this is
        ! greater than cluster_multispawn_threshold, then nspawnings is
        ! increased to the ratio of these.
        nspawnings_cluster=max(1,ceiling((abs(contrib%cluster%amplitude)&
                                     /contrib%cluster%pselect)/ uccmc_in%cluster_multispawn_threshold))
        call ms_stats_update(nspawnings_cluster, ms_stats)
        nattempts_spawn_tot = nattempts_spawn_tot + nspawnings_cluster
        attempt_death = (contrib%cluster%excitation_level <= qs%ref%ex_level) 
        call do_ucc_spawning_death(rng, sys, qs, uccmc_in, &
                             logging_info, ms_stats, bloom_stats, contrib, &
                             nattempts_spawn_tot, ndeath, ps_stat, nspawnings_cluster, attempt_death)

    end subroutine do_stochastic_uccmc_propagation  

    subroutine do_ucc_spawning_death(rng, sys, qs, uccmc_in, &
                                 logging_info, ms_stats, bloom_stats, contrib, &
                                 nattempts_spawn_tot, ndeath, ps_stat, nspawnings_cluster, attempt_death)

! [review] - AJWT: based on do_spawning_death, but calling perform_uccmc_spawning_attempt instead.  Function pointer?
        ! For stochastically selected clusters this
        ! attempts spawning and death, adding any created particles to the
        ! spawned list. For deterministically selected clusters spawning is
        ! performed, while death is performed in-place separately.

        ! This is currently non-specific to a any given type of selected
        ! cluster, though this may change in future.

        ! In:
        !   sys: information on system under consideration.
        !   ccmc_in: options relating to ccmc passed in to calculation.
        !   logging_info: logging_t object with info about current logging
        !        when debug is true. 
        !   attempt_death = logical variable that encodes whether the selected 
        !        cluster is within the desired CC truncation. 
        ! In/Out:
        !   rng: random number generator.
        !   qs: qmc_state_t type, contains information about calculation.
        !   ms_stats: statistics on multispawn performance.
        !   bloom_stats: statistics on blooms during calculation.
        !   contrib: derived type containing information on the current
        !       wavefunction contribution being considered.
        !   nattempts_spawn_tot: running total of number of spawning attempts
        !       made during this mc cycle.
        !   ndeath: total number of particles created via death.
        !   ps_stat: Accumulating the following (and more) on this OpenMP thread:
        !       h_pgen_singles_sum: total of |Hij|/pgen for single excitations attempted.
        !       h_pgen_doubles_sum: total on |Hij|/pgen for double excitations attempted.
        !       excit_gen_singles: counter on number of single excitations attempted.
        !       excit_gen_doubles: counter on number of double excitations attempted.

        use dSFMT_interface, only: dSFMT_t
        use system, only: sys_t
        use qmc_data, only: qmc_state_t, uccmc_in_t
        use ccmc_data, only: multispawn_stats_t, ms_stats_update, wfn_contrib_t

        use ccmc_death_spawning, only: stochastic_ccmc_death
        use bloom_handler, only: bloom_stats_t, accumulate_bloom_stats
        use logging, only: logging_t
        use excit_gens, only: p_single_double_coll_t

        use excitations, only: get_excitation_level
        
        type(sys_t), intent(in) :: sys
        type(dSFMT_T), intent(inout) :: rng
        type(qmc_state_t), intent(inout) :: qs
        type(uccmc_in_t), intent(in) :: uccmc_in
        type(wfn_contrib_t), intent(inout) :: contrib
        type(bloom_stats_t), intent(inout) :: bloom_stats
        type(logging_t), intent(in) :: logging_info

        integer(int_64), intent(inout) :: nattempts_spawn_tot
        integer(int_p), intent(inout) :: ndeath
        type(multispawn_stats_t), intent(inout) :: ms_stats
        type(p_single_double_coll_t), intent(inout) :: ps_stat
        integer, intent(in) :: nspawnings_cluster
        logical, intent(in) :: attempt_death

        integer :: i

        do i = 1, nspawnings_cluster
            call perform_uccmc_spawning_attempt(rng, sys, qs, uccmc_in, logging_info, bloom_stats, contrib, &
                                               nspawnings_cluster, ps_stat)
        end do

        ! Does the cluster collapsed onto D0 produce
        ! a determinant is in the truncation space?  If so, also
        ! need to attempt a death/cloning step.
        ! optimisation: call only once per iteration for clusters of size 0 or 1 for ccmc_in%full_nc.
        if (attempt_death) then
           ! Clusters above size 2 can't die in linked ccmc.
            if ((.not. uccmc_in%linked) .or. contrib%cluster%nexcitors <= 2) then
                call stochastic_ccmc_death(rng, qs%spawn_store%spawn, uccmc_in%linked, .false., sys, &
                                           qs, contrib%cdet, contrib%cluster, logging_info, ndeath)
            end if
        end if
    end subroutine do_ucc_spawning_death

    subroutine perform_uccmc_spawning_attempt(rng, sys, qs, uccmc_in, logging_info, bloom_stats, contrib, nspawnings_total, &
                                        ps_stat)

! [review] - AJWT: based on perform_ccmc_spawning_death.
! [review] - AJWT: but copes with Trotterized spawning. Could that be function-pointered?

        ! Performs a single ccmc spawning attempt, as appropriate for a
        ! given setting combination of linked, complex or none of the above.

        ! This could be replaced by a procedure pointer with a little
        ! refactoring if desired.

        ! In:
        !   sys: the system being studied.
        !   ccmc_in: input settings related to ccmc.
        !   logging_info: input settings related to logging.
        !   nspawnings_total: number of spawning attempts made
        !       from the same cluster if using multispawn.
        ! In/Out:
        !   rng: random number generator.
        !   qs: information on current state of calculation.
        !   contrib: information on contribution to wavefunction
        !       currently under consideration. Contains both the
        !       cluster selected and the determinant formed on
        !       collapsing, as well as scratch spaces for partitoning
        !       within linked.
        !   ps_stat: Accumulating the following (and more) on this OpenMP thread:
        !       h_pgen_singles_sum: total of |Hij|/pgen for single excitations attempted.
        !       h_pgen_doubles_sum: total on |Hij|/pgen for double excitations attempted.
        !       excit_gen_singles: counter on number of single excitations attempted.
        !       excit_gen_doubles: counter on number of double excitations attempted.
        use dSFMT_interface, only: dSFMT_t
        use system, only: sys_t
        use qmc_data, only: qmc_state_t, uccmc_in_t
        use ccmc_data, only: wfn_contrib_t

        use excitations, only: excit_t
        use proc_pointers, only: gen_excit_ptr

        use ccmc_death_spawning, only: spawner_ccmc, linked_spawner_ccmc
        use ccmc_death_spawning, only: spawner_complex_ccmc, create_spawned_particle_ccmc
        use bloom_handler, only: bloom_stats_t, accumulate_bloom_stats
        use logging, only: logging_t
        use excit_gens, only: p_single_double_coll_t

        type(sys_t), intent(in) :: sys
        type(dSFMT_T), intent(inout) :: rng
        type(qmc_state_t), intent(inout) :: qs
        type(uccmc_in_t), intent(in) :: uccmc_in
        type(wfn_contrib_t), intent(inout) :: contrib
        type(excit_t) :: connection
        type(bloom_stats_t), intent(inout) :: bloom_stats
        type(logging_t), intent(in) :: logging_info

        integer, intent(in) :: nspawnings_total
        type(p_single_double_coll_t), intent(inout) :: ps_stat
        integer(int_p) :: nspawned
        integer(i0) :: fexcit(sys%basis%tot_string_len)
 
        call spawner_ccmc(rng, sys, qs, qs%spawn_store%spawn%cutoff, &
                      uccmc_in%linked, contrib%cdet, contrib%cluster, gen_excit_ptr, logging_info, &
                      nspawned, connection, nspawnings_total, ps_stat)
        if (nspawned /= 0_int_p) then
            if(uccmc_in%trot) then
                ! Must decide if particle is labelled in any way.
                call create_spawned_particle_uccmc_trot(sys, qs%ref, contrib%cdet, connection, &
                                            nspawned, 1, contrib%cluster%excitation_level, &
                                            .true., fexcit, qs%spawn_store%spawn, bloom_stats)
            else
                call create_spawned_particle_ccmc(sys%basis, qs%ref, contrib%cdet, connection, &
                                            nspawned, 1, contrib%cluster%excitation_level, &
                                            .false., fexcit, qs%spawn_store%spawn, bloom_stats)
            end if
        end if
    end subroutine perform_uccmc_spawning_attempt

    subroutine create_spawned_particle_uccmc_trot(sys, ref, cdet, connection, nspawned, ispace, &
                                            parent_cluster_ex_level, trot, fexcit, spawn, bloom_stats)

! [review] - AJWT: How does this differ (from what?) for the uccmc_trotterization?

        ! Function to create spawned particle in spawned list for ccmc
        ! calculations. Performs required manipulations of bit string
        ! beforehand and accumulation on blooming.

        ! In:
        !   basis: info on current basis functions.
        !   reference: info on current reference state.
        !   cdet: determinant representing state currently spawning
        !       spawning from.
        !   connection: connection from state cdet particle has been spawned
        !       from.
        !   nspawned: number of (encoded) particles to be created via this spawning.
        !   ispace: index of space particles are to be added to.
        !   parent_cluster_ex_level: excitation level of parent cluster.
        !   fexcit: bit string for state spawned to. Only available for linked
        !       ccmc, otherwise generated using cdet+connection.
        !   ex_lvl_sort: true if require states to be sorted by excitation
        !       level within walker list, false otherwise.
        ! In/Out:
        !   spawn: spawn_t type containing information on particles created
        !       via spawning this iteration. Spawned particles will be added
        !       to this on exit.
        !   bloom_stats: information on blooms within a calculation. Will be
        !       updated if a bloom has occurred.

        use system, only: sys_t
        use reference_determinant, only: reference_t
        use spawn_data, only: spawn_t
        use determinant_data, only: det_info_t
        use bloom_handler, only: bloom_stats_t, accumulate_bloom_stats
        use excitations, only: excit_t, create_excited_det
        use proc_pointers, only: create_spawned_particle_ptr
        use ccmc_utils, only: add_ex_level_bit_string_calc

        type(sys_t), intent(in) :: sys
        type(reference_t), intent(in) :: ref
        type(spawn_t), intent(inout) :: spawn
        type(det_info_t), intent(in) :: cdet
        type(bloom_stats_t), intent(inout) :: bloom_stats
        type(excit_t), intent(in) :: connection

        integer(int_p), intent(in) :: nspawned
        integer, intent(in) :: ispace, parent_cluster_ex_level
        integer(i0), intent(in) :: fexcit(:)
        logical, intent(in) :: trot 
        integer(i0) :: fexcit_loc(lbound(fexcit,dim=1):ubound(fexcit,dim=1))

        
        if (parent_cluster_ex_level /= huge(0)) then
            call create_excited_det(sys%basis, cdet%f, connection, fexcit_loc)
        else
            fexcit_loc = fexcit
        end if

        if (trot) call add_info_str_trot(sys%basis, ref%f0, sys%nel, fexcit_loc)

        
        call create_spawned_particle_ptr(sys%basis, ref, cdet, connection, nspawned, &
                                        ispace, spawn, fexcit_loc)
        call accumulate_bloom_stats(bloom_stats, nspawned)

    end subroutine create_spawned_particle_uccmc_trot
    
    pure function earliest_unset(f, f0, nel, basis) result (early)
! [review] - AJWT: probably best in ccmc_utils or the like
        
         ! Function to find earliest unset bit in a determinant bit string.

         ! In:
         !    f: bit_string encoding determinant
         !    nel: number of electrons in the system
         !    basis: basis_t object with information on one-electron basis in use.
     
         use basis_types, only: basis_t
         use bit_utils, only: count_set_bits

         type(basis_t), intent(in) :: basis
         integer(i0), intent(in) :: f(basis%tot_string_len), f0(basis%tot_string_len)
         integer, intent(in) :: nel
         integer :: i, early
         integer(i0) :: diff
         integer(i0) :: f0_loc
         
         early = 0
         i = 0
          
         diff = ieor(f(1),f0(1))
         if (diff /= 0) then
             do 
                 if (btest(diff,i)) then
                     early = i
                     exit
                 end if
                 i = i+1
             end do
         else
             f0_loc = f0(1)
             do while (f0_loc/=0)
                 f0_loc = ibclr(f0_loc, early)
                 early = early + 1
             end do
         end if
    end function

    pure function latest_unset(f, f0, nel, basis) result (late)
! [review] - AJWT: probably best in ccmc_utils or the like
        
         ! Function to find earliest unset bit in a determinant bit string.

         ! In:
         !    f: bit_string encoding determinant
         !    nel: number of electrons in the system
         !    basis: basis_t object with information on one-electron basis in use.
     
         use basis_types, only: basis_t
         use bit_utils, only: count_set_bits

         type(basis_t), intent(in) :: basis
         integer(i0), intent(in) :: f(basis%tot_string_len), f0(basis%tot_string_len)
         integer, intent(in) :: nel
         integer :: late
         integer(i0) :: diff
         integer(i0) :: f0_loc
         
         late = 0
          
         diff = ieor(f(1),f0(1))
         diff = iand(diff, f0(1))
         if (diff /= 0) then
             do 
                 diff = ibclr(diff, late)
                 if (diff /= 0) then
                     late = late + 1 
                 else
                     exit
                 end if
             end do
         else
             f0_loc = f0(1)
             do while (f0_loc/=0)
                 f0_loc = ibclr(f0_loc, late)
                 late = late + 1
             end do
         end if
    end function
    subroutine add_info_str_trot(basis, f0, nel, f)

        ! Sets bits within bit string to give excitation level at end of bit strings.
        ! This routine sets ex level from provided reference.

        use basis_types, only: basis_t
        use excitations, only: get_excitation_level
        type(basis_t), intent(in) :: basis
        integer(i0), intent(inout) :: f(:)
        integer(i0), intent(in) :: f0(:)
        integer, intent(in) :: nel

        integer(i0) :: counter(basis%tot_string_len)
       

        if (basis%info_string_len/=0) then

            f(basis%bit_string_len+2) = latest_unset(f, f0, nel, basis)     
            f(basis%bit_string_len+1) = nel - get_excitation_level(f(:basis%bit_string_len), f0(:basis%bit_string_len)) 

        end if
 
    end subroutine add_info_str_trot

    subroutine add_info_str_trot_alt(basis, f0, nel, f)

        ! Sets bits within bit string to give excitation level at end of bit strings.
        ! This routine sets ex level from provided reference.

        use basis_types, only: basis_t
        use excitations, only: get_excitation_level
        type(basis_t), intent(in) :: basis
        integer(i0), intent(inout) :: f(:)
        integer(i0), intent(in) :: f0(:)
        integer, intent(in) :: nel

        integer(i0) :: counter(basis%tot_string_len)
       

        if (basis%info_string_len/=0) then

            select case(f(1))

            case(3)
            f(basis%bit_string_len+2) = 1
            case(6)
            f(basis%bit_string_len+2) = 2
            case(9)
            f(basis%bit_string_len+2) = 3
            case(258) 
            f(basis%bit_string_len+2) = 4
            case(513)
            f(basis%bit_string_len+2) = 5
            case(12)
            f(basis%bit_string_len+2) = 6
            case(48)
            f(basis%bit_string_len+2) = 7
            case(192)
            f(basis%bit_string_len+2) = 8
            case(768)
            f(basis%bit_string_len+2) = 9
            case(516)
            f(basis%bit_string_len+2) = 10
            case(264)
            f(basis%bit_string_len+2) = 11
            
            end select
        end if
 
    end subroutine add_info_str_trot_alt

    subroutine update_proj_energy_mol_ucc(sys, f0, wfn_dat, cdet, pop, estimators, excitation, hmatel, cluster_size)

! [review] - AJWT: based on update_proj_energy_mol - this might be able to be folded back into this eventually.
        ! Add the contribution of the current determinant to the projected
        ! energy.
        ! The correlation energy given by the projected energy is:
        !   \sum_{i \neq 0} <D_i|H|D_0> N_i/N_0
        ! where N_i is the population on the i-th determinant, D_i,
        ! and 0 refers to the reference determinant.
        ! During a MC cycle we store N_0 and \sum_{i \neq 0} <D_i|H|D_0> N_i.
        ! For UCCMC, we store separately the population on the empty cluster D0 and
        ! the sum of all contributions which land on the reference determinant, as the
        ! latter is needed to correctly compute E_proj.
        ! This procedure is for molecular systems (i.e. those defined by an
        ! FCIDUMP file).

        ! In:
        !    sys: system being studied.
        !    f0: reference determinant.
        !    wfn_dat: trial wavefunction data (unused, included for interface compatibility).
        !    cdet: info on the current determinant (cdet) that we will spawn
        !        from.  Only the bit string field needs to be set.
        !    pop: population on current determinant.
        ! In/Out:
        !    estimators: estimators_t object containing running totals of N_0
        !        and proj energy contribution.
        !    excitation: excitation connecting the determinant to the reference determinant.
        ! Out:
        !    hmatel: <D_i|H|D_0>, the Hamiltonian matrix element between the
        !       determinant and the reference determinant.

        ! NOTE: it is the programmer's responsibility to ensure D0_pop_sum and
        ! proj_energy_sum are zero before the first call.

        use determinant_data, only: det_info_t
        use excitations, only: excit_t
        use hamiltonian_molecular, only: slater_condon1_mol_excit, slater_condon2_mol_excit
        use read_in_symmetry, only: cross_product_basis_read_in
        use system, only: sys_t
        use energy_evaluation, only: estimators_t, hmatel_t

        type(sys_t), intent(in) :: sys
        integer(i0), intent(in) :: f0(:)
        real(p), intent(in) :: wfn_dat(:)
        type(det_info_t), intent(in) :: cdet
        real(p), intent(in) :: pop(:)
        type(estimators_t), intent(inout) :: estimators
        type(excit_t), intent(inout) :: excitation
        type(hmatel_t), intent(out) :: hmatel
        integer, intent(in) :: cluster_size

        integer :: ij_sym, ab_sym

        hmatel%r = 0.0_p

        select case(excitation%nexcit)
        case (0)
            ! Have reference determinant.
            estimators%D0_population = estimators%D0_population + pop(1)
            if (cluster_size == 0) then
                estimators%D0_population_ucc = estimators%D0_population_ucc + pop(1)
            end if
        case(1)
            ! Have a determinant connected to the reference determinant by
            ! a single excitation: add to projected energy.
            ! Is excitation symmetry allowed?
            if (sys%basis%basis_fns(excitation%from_orb(1))%Ms == sys%basis%basis_fns(excitation%to_orb(1))%Ms .and. &
                    sys%basis%basis_fns(excitation%from_orb(1))%sym == sys%basis%basis_fns(excitation%to_orb(1))%sym) then
                hmatel = slater_condon1_mol_excit(sys, cdet%occ_list, excitation%from_orb(1), excitation%to_orb(1), &
                                                  excitation%perm)
                estimators%proj_energy = estimators%proj_energy + hmatel%r*pop(1)
            end if
        case(2)
            ! Have a determinant connected to the reference determinant by
            ! a double excitation: add to projected energy.
            ! Is excitation symmetry allowed?
            if (sys%basis%basis_fns(excitation%from_orb(1))%Ms+sys%basis%basis_fns(excitation%from_orb(2))%Ms == &
                    sys%basis%basis_fns(excitation%to_orb(1))%Ms+sys%basis%basis_fns(excitation%to_orb(2))%Ms) then
                ij_sym = cross_product_basis_read_in(sys, excitation%from_orb(1), excitation%from_orb(2))
                ab_sym = cross_product_basis_read_in(sys, excitation%to_orb(1), excitation%to_orb(2))
                if (ij_sym == ab_sym) then
                    hmatel = slater_condon2_mol_excit(sys, excitation%from_orb(1), excitation%from_orb(2), &
                                                      excitation%to_orb(1), excitation%to_orb(2),     &
                                                      excitation%perm)
                    estimators%proj_energy = estimators%proj_energy + hmatel%r*pop(1)
                end if
            end if
        end select

    end subroutine update_proj_energy_mol_ucc

    subroutine var_energy_uccmc(sys, time_avg_psip_list_states, time_avg_psip_list_pops, nstates,var_energy)

! [review] - AJWT: Documentation...         
       use excitations, only: excit_t, get_excitation
       use hamiltonian, only: get_hmatel
       use energy_evaluation, only: hmatel_t
       use system, only: sys_t
       use qmc_data, only: particle_t
       use read_in_symmetry, only: cross_product_basis_read_in
       use determinants, only: decode_det

       type(sys_t), intent(in) :: sys
       integer(i0), intent(in) :: time_avg_psip_list_states(:,:)
       integer, intent(in) :: nstates
       real(p), intent(in) :: time_avg_psip_list_pops(:)
       real(p), intent(out) :: var_energy
       real(p) :: normalisation

       type(excit_t) :: excitation
       type(hmatel_t) :: hmatel
       integer :: occ_list(sys%nel)

       integer :: i, j
       integer :: ij_sym, ab_sym

       normalisation = 0.0_p
       var_energy = 0.0_p
! [review] - AJWT:  Consider real(x, p) which is usually used elsewhere.
       do i = 1, nstates
           normalisation = normalisation + (time_avg_psip_list_pops(i)/time_avg_psip_list_pops(1))**2
           do j = 1, nstates
               hmatel = get_hmatel(sys, time_avg_psip_list_states(:,i), time_avg_psip_list_states(:,j))
               var_energy = var_energy + hmatel%r*time_avg_psip_list_pops(i)/time_avg_psip_list_pops(1)*&
                   time_avg_psip_list_pops(j)/time_avg_psip_list_pops(1)
           end do
       end do
       var_energy = var_energy/normalisation
   end subroutine var_energy_uccmc

end module<|MERGE_RESOLUTION|>--- conflicted
+++ resolved
@@ -534,7 +534,6 @@
                                             selection_data%nstochastic_clusters, D0_normalisation, qmc_in%initiator_pop, D0_pos, &
                                             cumulative_abs_real_pops, tot_abs_real_pop, min_cluster_size, max_cluster_size, &
                                             logging_info, contrib(it)%cdet, contrib(it)%cluster, qs%excit_gen_data)
-<<<<<<< HEAD
                     !if (contrib(it)%cluster%excitation_level <= qs%ref%max_ex_level) then
                     !    state = contrib(it)%cdet%f
                     !    pos = nstates_select+1
@@ -555,13 +554,10 @@
                     !        nstates_select = nstates_select + 1
                     !    end if
                     !end if
-                    if (uccmc_in%variational_energy .and. .not. all(contrib(it)%cdet%f==0) .and. contrib(it)%cluster%excitation_level <= qs%ref%ex_level)  then
-=======
                     !print*, 'selected',  contrib(it)%cdet%f
 
                     if (uccmc_in%variational_energy .and. .not. all(contrib(it)%cdet%f==0) .and. &
                         contrib(it)%cluster%excitation_level <= qs%ref%ex_level)  then
->>>>>>> ecdc1124
                        state = contrib(it)%cdet%f 
                        call binary_search(time_avg_psip_list_ci_states, state, 1, nstates_ci, hit, pos)
                        population = &
