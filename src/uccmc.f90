--- conflicted
+++ resolved
@@ -1073,13 +1073,8 @@
 
                 ! Normalisation factor for cluster%amplitudes...
                 cluster%amplitude = cluster_population/(normalisation**(cluster%nexcitors-1))
-<<<<<<< HEAD
-
-                if (cluster%pselect/abs(cluster%amplitude) < threshold) then
-=======
                 
                 if (abs(cluster%amplitude)/cluster%pselect > threshold) then
->>>>>>> f7e03aef
                     allowed = .false.
                     cluster%excitation_level = huge(0)
                     !$omp atomic update
