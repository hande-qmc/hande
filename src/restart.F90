module fciqmc_restart

! Module for dumping out and restarting FCIQMC files.

#include "cdefs.h"

use parallel
use utils, only: get_unique_filename, get_free_unit
use const, only: p, i0
use fciqmc_data
use basis, only: basis_length
use system, only: nel

implicit none

character(*), parameter :: restart_file_stem = 'restart'

! If negative, then this is set in the input and we need to read from
! a specific restart file.
integer :: read_restart_number = 0

! If negative, then this is set in the input and we need to write to
! a specific restart file.
integer :: write_restart_number = 0

! specifies if the restart file (to read --> in, to write --> out)
! is in binary (.true.) or ASCII (.false.) format;
! The latter requires substantially more space ( 1 byte per digit of output
! as opposed to 1 integer per integer of output!) but is human-readable
logical :: binary_fmt_in = .true., binary_fmt_out = .true. 

! An attempt to do generic programming in Fortran: These functions all print
! a variable of a specific type to a given unit, either in binary or ascii
! format
interface write_out
#if DET_SIZE != 32 
    ! for non-32 bit integers, the i0 kind is distinct from the default kind;
    ! thus we need distinct functions to deal with them
    module procedure write_out_int
    module procedure write_out_int_arr
#endif
    module procedure write_out_int_i0
    module procedure write_out_int_arr_i0
    module procedure write_out_float
    module procedure write_out_char
    module procedure write_out_logical
    module procedure write_out_i0arr_i_r
    module procedure write_out_i_r_l
    module procedure write_out_i0arr_iarr_2r
end interface write_out

interface read_in 
#if DET_SIZE != 32
    module procedure read_in_int
    module procedure read_in_int_arr
#endif
    module procedure read_in_int_i0
    module procedure read_in_int_arr_i0
    module procedure read_in_float
    module procedure read_in_char
    module procedure read_in_logical
    module procedure read_in_i0arr_i_r
    module procedure read_in_i_r_l
    module procedure read_in_i0arr_iarr_2r
end interface read_in

contains 

    subroutine dump_restart(nmc_cycles, nparticles_old)

        ! Write out the main walker list to file.

        integer, intent(in) :: nmc_cycles, nparticles_old
        character(255) :: restart_file
        integer :: io, scratch
        integer, parameter :: restart_version = 1
#ifdef PARALLEL
        integer :: nwalkers(0:nprocs-1), ierr, stat(MPI_STATUS_SIZE), i
        integer, parameter :: comm_tag = 123
        character(255) :: junk

        ! Total number of walkers on each processor.
        call mpi_gather(tot_walkers, 1, mpi_integer, nwalkers, 1, mpi_integer, root, mpi_comm_world, ierr)

#endif

        if (parent) then
            io = get_free_unit()
            if (write_restart_number < 0) then
                call get_unique_filename(restart_file_stem, .true., write_restart_number, restart_file)
            else
                call get_unique_filename(restart_file_stem, .true., 0, restart_file)
            end if

<<<<<<< HEAD
            write (6,'(1X,"#",1X,a23,1X,a,a1)') 'Writing restart file to',trim(restart_file),'.'
=======
            write (6,'(1X,a23,1X,a,a1,/)') 'Writing restart file to',trim(restart_file),'.'
            
            if (binary_fmt_out) then
                open(io,file=restart_file,form='unformatted')
            else
                open(io, file=restart_file)
            end if
>>>>>>> aeb29a71

            call write_out(io,'# restart version')
            call write_out(io,restart_version) 
            call write_out(io,'# number of cycles')
            call write_out(io,nmc_cycles)
            call write_out(io,'#shift')
            call write_out(io,nparticles_old,shift,vary_shift)
            call write_out(io,'#reference determinant')
            call write_out(io,f0,occ_list0,D0_population,H00)
            call write_out(io,'# number of unique walkers')
#ifdef PARALLEL
            call write_out(io,sum(nwalkers))
            ! Write out walkers on parent processor to restart file.
            call write_out(io,'# walker info')
            call write_walkers(io,tot_walkers)
            
            ! if writing in binary, there is no character marker telling us
            ! where the root processor's walkers are stored - thus use scratch
            ! so that we can get root's walkers back
            if (binary_fmt_out) then  
                scratch = get_free_unit()
                open(scratch,status="scratch",form='unformatted')
                call write_walkers(scratch,tot_walkers)
            end if

            ! Communicate with all other processors.
            do i = 1, nprocs-1
                ! Receive walker infor from all other processors.
                ! This overwrites the root processor's walkers
                call mpi_recv(walker_population, nwalkers(i), mpi_integer, i, comm_tag, mpi_comm_world, stat, ierr)
                call mpi_recv(walker_dets, nwalkers(i), mpi_det_integer, i, comm_tag, mpi_comm_world, stat, ierr)
                call mpi_recv(walker_energies, nwalkers(i), mpi_preal, i, comm_tag, mpi_comm_world, stat, ierr)
                ! Write out walkers from all other processors.
                call write_walkers(io, nwalkers(i)) 
            end do

<<<<<<< HEAD
            ! Read "self" info back in.
            call flush(io)
            rewind(io)
            do
                ! Read restart file until we've found the start of the
                ! walker information.
                read (io,'(a255)') junk
                call flush(6)
                if (index(junk,'walker info') /= 0) exit
            end do
            ! The next tot_walkers lines contain the walker info that came
            ! from the root processor.
            do i = 1, tot_walkers
                read (io, *) walker_dets(:,i), walker_population(1,i), walker_energies(1,i)
            end do
=======
            ! we need to read back from scratch if in binary format
            if (binary_fmt_out) then
                call flush(scratch)
                rewind(scratch)
                ! best to preserve the binary_fmt state in case of 
                ! alteration of program mechaincs later
                if (binary_fmt_in) then
                    call read_walkers(scratch,tot_walkers)
                else
                    binary_fmt_in = .true.
                    call read_walkers(scratch,tot_walkers)
                    binary_fmt_in = .false.
                end if
                !no longer need the scratchfile
                close(scratch)
            else
                ! we can read from the input file and no need for scratch
                ! Read "self" info back in.
                call flush(io)
                rewind(io)
                do
                    ! Read restart file until we've found the start of the
                    ! walker information.
                    call read_in(io,junk,'(a255)')
                    if (index(junk,'walker info') /= 0) exit
                end do
                ! The next tot_walkers lines contain the walker info that came
                ! from the root processor.
                call read_walkers(io,tot_walkers)
            end if
>>>>>>> aeb29a71
#else
            call write_out(io,tot_walkers)
            call write_out(io,'# walker info')
            call write_walkers(io,tot_walkers)
#endif
            close(io)

        else
#ifdef PARALLEL
            ! Send walker info to root processor.
            call mpi_send(walker_population, tot_walkers, mpi_integer, root, comm_tag, mpi_comm_world, ierr)
            call mpi_send(walker_dets, tot_walkers, mpi_det_integer, root, comm_tag, mpi_comm_world, ierr)
            call mpi_send(walker_energies, tot_walkers, mpi_preal, root, comm_tag, mpi_comm_world, ierr)
#endif
        end if

<<<<<<< HEAD
        contains

            subroutine write_walkers(my_nwalkers, iunit)

                integer, intent(in) :: my_nwalkers, iunit
                integer :: iwalker

                do iwalker = 1, my_nwalkers
                    write (iunit,*) walker_dets(:,iwalker), walker_population(1,iwalker), walker_energies(1,iwalker)
                end do

            end subroutine write_walkers

=======
>>>>>>> aeb29a71
    end subroutine dump_restart

    subroutine read_restart()

        ! Read in the main walker list from file.

        use checking, only: check_allocate, check_deallocate
        use errors, only: stop_all
        use hashing, only: murmurhash_bit_string

        character(255) :: restart_file, junk
        integer :: io, i
        logical :: exists
        integer :: restart_version
#ifdef PARALLEL
        integer :: global_tot_walkers, pop, iread, nread, ierr, dest
        real(p), allocatable :: scratch_energies(:)
        integer :: send_counts(0:nprocs-1), send_displacements(0:nprocs-1)
        real(p) :: energy
        integer(i0) :: det(basis_length)
        integer :: spawn_max(0:nprocs-1)
        logical :: done
#endif

        if (parent) then
            io = get_free_unit()
            if (read_restart_number < 0) then
                call get_unique_filename(restart_file_stem, .false., read_restart_number, restart_file)
            else
                call get_unique_filename(restart_file_stem, .false., 0, restart_file)
            end if

            write (6,'(1X,a25,1X,a,a1,/)') 'Reading from restart file',trim(restart_file),'.'

            inquire(file=restart_file, exist=exists)

            if (.not.exists) then
                call stop_all('read_restart','restart file '//trim(restart_file)//' does not exist.')
            end if
            
            if (binary_fmt_in) then
                open(io,file=restart_file,form='unformatted')
            else
                open(io, file=restart_file)
            end if
            call read_in(io,junk)
            call read_in(io,restart_version)
            call read_in(io,junk)
            call read_in(io,mc_cycles_done)
            call read_in(io,junk)
            call read_in(io,nparticles_old_restart,shift,vary_shift)
            call read_in(io,junk)
            call read_in(io,f0,occ_list0,D0_population,H00)
            call read_in(io,junk)
            call read_in(io,tot_walkers)
            call read_in(io,junk)
        end if

        ! Just need to read in the walker information now.
#ifdef PARALLEL
        global_tot_walkers = tot_walkers
        tot_walkers = 0
        ! Read in walkers to spawning arrays.
        ! Restart file might have been produced with a different number of
        ! processors, thus need to hash walkers again to choose which
        ! processor to send each determinant to.
        ! Use the spawning arrays as scratch space.
        allocate(scratch_energies(spawned_walker_length), stat=ierr)
        call check_allocate('scratch_energies',spawned_walker_length,ierr)
        ! spawning_head_start gives the first slot in the spawning array for
        ! each processor.  Also want the last slot in the spawning array for
        ! each processor.
        forall (i=0:nprocs-2) spawn_max(i) = spawning_head(i+1) - 1
        spawn_max(nprocs-1) = spawned_walker_length
        iread = 1
        do
            ! read in a "block" of walkers.
            if (parent) then
                spawning_head = spawning_block_start
                do i = iread, global_tot_walkers
                    call read_in(io,det,pop,energy)
                    dest = modulo(murmurhash_bit_string(det, basis_length), nprocs)
                    spawning_head(dest) = spawning_head(dest) + 1
                    spawned_walkers(:basis_length, spawning_head(dest)) = det
                    spawned_walkers(spawned_pop, spawning_head(dest)) = pop
                    scratch_energies(spawning_head(dest)) = energy
                    ! Filled up spawning/scratch arrays?
                    if (any(spawning_head(:nprocs-1)-spawn_max == 0)) exit
                end do
                write(*,*) 'line 291' ! DBG
                iread = i
                done = iread == global_tot_walkers + 1
            end if

            ! update the number of walkers on this processor from the number of
            ! walkers just read in.
            send_counts = spawning_head(:nprocs-1) - spawning_block_start(:nprocs-1)
            send_displacements = spawning_block_start(:nprocs-1)
            call mpi_scatter(send_counts, 1, mpi_integer, nread, 1, mpi_integer, root, mpi_comm_world, ierr)
            ! send walkers to their appropriate processor.
            call mpi_scatterv(scratch_energies, send_counts, send_displacements, mpi_preal,   &
                              walker_energies(:,tot_walkers+1:), nread, mpi_preal, root,      &
                              mpi_comm_world, ierr)
            send_counts = send_counts*spawned_size
            send_displacements = send_displacements*spawned_size
            ! Easy to scatter into a different array.  Helpfully we already need
            ! spawned_walkers_recvd to be allocated for parallel calculations.
            ! :-)
            call mpi_scatterv(spawned_walkers, send_counts, send_displacements, mpi_det_integer, &
                              spawned_walkers_recvd, spawned_size*nread, mpi_det_integer, root, mpi_comm_world, ierr) 
            ! Transfer from spawned arrays to main walker arrays.
            do i = 1, nread
                walker_dets(:,i+tot_walkers) = spawned_walkers_recvd(:basis_length,i)
                walker_population(1,i+tot_walkers) = spawned_walkers_recvd(basis_length+1,i)
            end do
            tot_walkers = tot_walkers + nread

            call mpi_bcast(done, 1, mpi_logical, root, mpi_comm_world, ierr)
            if (done) exit
        end do
        deallocate(scratch_energies, stat=ierr)
        call check_deallocate('scratch_energies',ierr)
        ! Finally, need to broadcast the other information read in.
        call mpi_bcast(restart_version, 1, mpi_integer, root, mpi_comm_world, ierr)
        call mpi_bcast(mc_cycles_done, 1, mpi_integer, root, mpi_comm_world, ierr)
        call mpi_bcast(nparticles_old_restart, 1, mpi_integer, root, mpi_comm_world, ierr)
        call mpi_bcast(shift, 1, mpi_preal, root, mpi_comm_world, ierr)
        call mpi_bcast(vary_shift, 1, mpi_logical, root, mpi_comm_world, ierr)
        call mpi_bcast(f0, basis_length, mpi_det_integer, root, mpi_comm_world, ierr)
        call mpi_bcast(occ_list0, nel, mpi_integer, root, mpi_comm_world, ierr)
        call mpi_bcast(D0_population, 1, mpi_preal, root, mpi_comm_world, ierr)
        call mpi_bcast(H00, 1, mpi_preal, root, mpi_comm_world, ierr)
        ! Evaluate quantities based upon data read from restart file.
        if (nprocs > 1) then
            D0_proc = modulo(murmurhash_bit_string(f0, basis_length), nprocs)
        else
            D0_proc = iproc
        end if
#else
<<<<<<< HEAD
        do i = 1, tot_walkers
            read (io,*) walker_dets(:,i), walker_population(1,i), walker_energies(1,i)
        end do
=======
        call read_walkers(tot_walkers,io)
>>>>>>> aeb29a71
#endif

        if (parent) close(io)

    end subroutine read_restart

    subroutine write_walkers(iunit, my_nwalkers)

        integer, intent(in) :: my_nwalkers, iunit
        integer :: iwalker

        do iwalker = 1, my_nwalkers
            call write_out(iunit,walker_dets(:,iwalker),&
                           walker_population(iwalker),&
                           walker_energies(iwalker))
        end do

    end subroutine write_walkers

    subroutine read_walkers(iunit, my_nwalkers)

        integer, intent(in) :: my_nwalkers, iunit
        integer :: iwalker

        do iwalker = 1, my_nwalkers
            call read_in(iunit,walker_dets(:,iwalker),&
                         walker_population(iwalker),&
                         walker_energies(iwalker))
        end do

    end subroutine read_walkers
    
#if DET_SIZE != 32
    
    subroutine write_out_int(wunit, a, fmt_string)
        
        ! write one integer to wunit with optional format string

        integer, intent(in) :: a, wunit
        character(*), intent(in), optional :: fmt_string
        
        if (binary_fmt_out) then
            write(wunit) a
        else if(present(fmt_string)) then
            write(wunit,fmt=fmt_string) a
        else 
            write(wunit,*) a
        end if

    end subroutine write_out_int

    subroutine write_out_int_arr(wunit, a, fmt_string)
    
        !print out an array of integers to wunit with optional format string

        integer, intent(in) :: wunit, a(:)
        character(*), intent(in), optional :: fmt_string
        
        if (binary_fmt_out) then
            write(wunit) a
        else if(present(fmt_string)) then
            write(wunit,fmt=fmt_string) a
        else 
            write(wunit,*) a
        end if
    end subroutine write_out_int_arr

#endif     
    
    subroutine write_out_int_i0(wunit, a, fmt_string)
        
        ! for non 32-bit integers, the i0 type is distinct and thus needs
        ! its own write_out procedure

        integer(i0), intent(in) :: a
        integer, intent(in) :: wunit
        character(*), intent(in), optional :: fmt_string
        
        if (binary_fmt_out) then
            write(wunit) a
        else if(present(fmt_string)) then
            write(wunit,fmt=fmt_string) a
        else 
            write(wunit,*) a
        end if

    end subroutine write_out_int_i0

    subroutine write_out_int_arr_i0(wunit, a, fmt_string)
        
        ! the i0 integer array needs its own procedure for non 32-bit 
        ! integers
     
        integer :: counter
        integer, intent(in) ::  wunit
        integer(i0), intent(in) :: a(:)
        character(*), intent(in), optional :: fmt_string
        
        if (binary_fmt_out) then
            write(wunit) a
        else if(present(fmt_string)) then
            write(wunit,fmt=fmt_string) a
        else 
            write(wunit,*) a
        end if
    end subroutine write_out_int_arr_i0

    subroutine write_out_float(wunit, a,fmt_string)

        ! write a p-precision floating point number to wunit

        real(p), intent(in) :: a
        integer, intent(in) :: wunit
        character(*), intent(in), optional :: fmt_string
        
        if (binary_fmt_out) then
            write(wunit) a
        else if(present(fmt_string)) then
            write(wunit,fmt=fmt_string) a
        else 
            write(wunit,*) a
        end if
    end subroutine write_out_float

    subroutine write_out_char(wunit, a, fmt_string)

        ! Write out a character to wunit in the optional format given
        ! by fmt_string. For binary output we do not want character output
        ! as they only serve as comments for the human reader, and thus if
        ! binary_fmt_out is set, this procedure does nothing

        character(*), intent(in) :: a
        integer, intent(in) :: wunit
        character(*), intent(in), optional :: fmt_string
        
        ! no character data for the binary format output file
        if (.not. binary_fmt_out) then
            if (present(fmt_string)) then
                write(wunit,fmt=fmt_string) a
            else
                write(wunit,*) a
            end if
        end if
    end subroutine write_out_char

    subroutine write_out_logical(wunit, a, fmt_string)
        
        ! write a logical variable to wunit with an optional format

        logical, intent(in):: a
        integer, intent(in) :: wunit
        character(*), intent(in),optional :: fmt_string

        if (binary_fmt_out) then
            write(wunit) a
        else if (present(fmt_string)) then
            write(wunit,fmt=fmt_string) a
        else
            write(wunit,*) a
        end if
    end subroutine write_out_logical

    ! we need specific routines for writing more than 1 entry per line
    ! due to lack of proper generic programming in Fortran 90.
    ! For binary format these procedures will do the same task as multiple
    ! calls to the above procedures, however for ASCII output they are 
    ! necessary to have output all on one line

    subroutine write_out_i0arr_i_r(wunit, i0arr, i, r, fmt_string)
        
        ! Write an i0 array, integer and real out on 1 line in optional format 

        integer, intent(in) :: i, wunit
        integer(i0), intent(in) :: i0arr(:)
        real(p), intent(in) :: r
        character(*), intent(in), optional :: fmt_string

        if (binary_fmt_out) then
            write(wunit) i0arr, i, r
        else if (present(fmt_string)) then
            write(wunit,fmt=fmt_string) i0arr, i, r
        else
            write(wunit,*) i0arr, i, r
        end if
    end subroutine write_out_i0arr_i_r

    subroutine write_out_i_r_l(wunit, i, r, l, fmt_string)
        
        ! write out an integer, real(p) and logical all on 1 line 
        ! in optional format
        
        integer, intent(in) :: i, wunit
        real(p), intent(in) :: r
        logical, intent(in) :: l
        character(*), intent(in), optional :: fmt_string

        if (binary_fmt_out) then
            write(wunit) i, r, l
        else if (present(fmt_string)) then
            write(wunit,fmt=fmt_string) i, r, l
        else
            write(wunit,*) i, r, l
        end if
    end subroutine write_out_i_r_l

    subroutine write_out_i0arr_iarr_2r(wunit, i0arr, iarr, r1, r2, fmt_string)
        
        ! write out i0 array, integer array and 2 real
        ! variables all on 1 line
        

        integer, intent(in) :: wunit, iarr(:)
        integer(i0), intent(in) :: i0arr(:)
        real(p), intent(in) :: r1, r2
        character(*), intent(in), optional :: fmt_string

        if (binary_fmt_out) then
            write(wunit) i0arr, iarr, r1, r2
        else if (present(fmt_string)) then
            write(wunit,fmt=fmt_string) i0arr, iarr, r1, r2
        else
            write(wunit,*) i0arr, iarr, r1, r2
        end if
    end subroutine write_out_i0arr_iarr_2r

#if DET_SIZE != 32

    subroutine read_in_int(runit, a, fmt_string)
        
        ! read in a single integer from runit

        integer, intent(out) :: a
        integer, intent(in) :: runit
        character(*), intent(in), optional :: fmt_string

        if (binary_fmt_in) then
            read(runit) a 
        else if (present(fmt_string)) then
            read(runit,fmt=fmt_string) a
        else
            read(runit,*) a
        end if
    end subroutine read_in_int

    subroutine read_in_int_arr(runit, a, fmt_string)

        ! read in an integer array from runit 
        
        integer, intent(in) :: runit
        integer, intent(out) :: a(:)
        character(*), intent(in), optional :: fmt_string

        if (binary_fmt_in) then
            read(runit) a
        else if (present(fmt_string)) then
            read(runit,fmt=fmt_string) a
        else
            read(runit,*) a
        end if
    end subroutine read_in_int_arr

#endif

    subroutine read_in_int_i0(runit, a, fmt_string)
        
        ! Read in a single integer of i0 kind from runit

        integer(i0), intent(out) :: a
        integer, intent(in) :: runit
        character(*), intent(in), optional :: fmt_string

        if (binary_fmt_in) then
            read(runit) a 
        else if (present(fmt_string)) then
            read(runit,fmt=fmt_string) a
        else
            read(runit,*) a
        end if
    end subroutine read_in_int_i0

    subroutine read_in_int_arr_i0(runit, a, fmt_string)

        ! Read in an array of i0-kind integers from runit
        
        integer, intent(in) :: runit
        integer(i0), intent(out) :: a(:)
        character(*), intent(in), optional :: fmt_string

        if (binary_fmt_in) then
            read(runit) a
        else if (present(fmt_string)) then
            read(runit,fmt=fmt_string) a
        else
            read(runit,*) a
        end if
    end subroutine read_in_int_arr_i0

    subroutine read_in_float(runit, a, fmt_string)

        ! Read in a p-kind real from runit

        real(p), intent(out) :: a
        integer, intent(in) :: runit
        character(*), intent(in), optional :: fmt_string

        if (binary_fmt_in) then
            read(runit) a 
        else if (present(fmt_string)) then
            read(runit,fmt=fmt_string) a
        else
            read(runit,*) a
        end if
    end subroutine read_in_float

    subroutine read_in_char(runit, a, fmt_string)

        ! Read in a string with optional format from runit. 
        ! As there is no character data in the binary restart files, 
        ! if binary_fmt_in is set, this procedure does nothing

        character(*), intent(out) :: a
        integer, intent(in) :: runit
        character(*), intent(in), optional :: fmt_string

        if (.not. binary_fmt_in) then
            if (present(fmt_string)) then
                read(runit,fmt=fmt_string) a
            else
                read(runit,*) a
            end if
        end if
    end subroutine read_in_char

    subroutine read_in_logical(runit, a, fmt_string)
        
        ! Read in a single logical variable from runit 

        integer, intent(in) :: runit
        logical, intent(out) :: a
        character(*), intent(in), optional :: fmt_string

        if (binary_fmt_in) then
            read(runit) a
        else if (present(fmt_string)) then
            read(runit,fmt=fmt_string) a
        else
            read(runit,*) a
        end if
    end subroutine read_in_logical

    subroutine read_in_i0arr_i_r(runit, i0arr, i, r, fmt_string)

        ! Read in an array of i0-kind integers, an integer and a real 
        ! from runit. If we are reading an ASCII file then this is all
        ! read from a single line

        integer, intent(in) :: runit
        integer, intent(out) :: i
        integer(i0), intent(out) :: i0arr(:)
        real(p), intent(out) :: r
        character(*), intent(in), optional :: fmt_string

        if (binary_fmt_in) then
            read(runit) i0arr, i, r
        else if (present(fmt_string)) then
            read(runit,fmt=fmt_string) i0arr, i, r
        else
            read(runit,*) i0arr, i, r
        end if
    end subroutine read_in_i0arr_i_r

    subroutine read_in_i_r_l(runit, i, r, l, fmt_string)
        
        ! Read in an integer, a real and a logial variable from runit

        integer, intent(in) :: runit
        integer, intent(out) :: i
        real(p), intent(out) :: r
        logical, intent(out) :: l
        character(*), intent(in), optional :: fmt_string

        if (binary_fmt_in) then
            read(runit) i, r, l
        else if (present(fmt_string)) then
            read(runit,fmt=fmt_string) i, r, l
        else
            read(runit,*) i, r, l
        end if
    end subroutine read_in_i_r_l

    subroutine read_in_i0arr_iarr_2r(runit, i0arr, iarr, r1, r2,fmt_string)
       
        ! Read in an array of i0-kind integers, an array of integers 
        ! and 2 reals/ If we are reading an ASCII format file then this is
        ! all read from a single line

        integer, intent(in) :: runit
        integer(i0), intent(out) :: i0arr(:)
        integer, intent(out) :: iarr(:)
        real(p), intent(out) :: r1, r2
        character(*), intent(in), optional :: fmt_string

        if (binary_fmt_in) then
            read(runit) i0arr, iarr, r1, r2
        else if (present(fmt_string)) then
            read(runit,fmt=fmt_string) i0arr, iarr, r1, r2
        else
            read(runit,*) i0arr, iarr, r1, r2
        end if
    end subroutine read_in_i0arr_iarr_2r

end module fciqmc_restart<|MERGE_RESOLUTION|>--- conflicted
+++ resolved
@@ -92,17 +92,13 @@
                 call get_unique_filename(restart_file_stem, .true., 0, restart_file)
             end if
 
-<<<<<<< HEAD
             write (6,'(1X,"#",1X,a23,1X,a,a1)') 'Writing restart file to',trim(restart_file),'.'
-=======
-            write (6,'(1X,a23,1X,a,a1,/)') 'Writing restart file to',trim(restart_file),'.'
-            
+
             if (binary_fmt_out) then
                 open(io,file=restart_file,form='unformatted')
             else
                 open(io, file=restart_file)
             end if
->>>>>>> aeb29a71
 
             call write_out(io,'# restart version')
             call write_out(io,restart_version) 
@@ -139,23 +135,6 @@
                 call write_walkers(io, nwalkers(i)) 
             end do
 
-<<<<<<< HEAD
-            ! Read "self" info back in.
-            call flush(io)
-            rewind(io)
-            do
-                ! Read restart file until we've found the start of the
-                ! walker information.
-                read (io,'(a255)') junk
-                call flush(6)
-                if (index(junk,'walker info') /= 0) exit
-            end do
-            ! The next tot_walkers lines contain the walker info that came
-            ! from the root processor.
-            do i = 1, tot_walkers
-                read (io, *) walker_dets(:,i), walker_population(1,i), walker_energies(1,i)
-            end do
-=======
             ! we need to read back from scratch if in binary format
             if (binary_fmt_out) then
                 call flush(scratch)
@@ -186,7 +165,6 @@
                 ! from the root processor.
                 call read_walkers(io,tot_walkers)
             end if
->>>>>>> aeb29a71
 #else
             call write_out(io,tot_walkers)
             call write_out(io,'# walker info')
@@ -203,22 +181,6 @@
 #endif
         end if
 
-<<<<<<< HEAD
-        contains
-
-            subroutine write_walkers(my_nwalkers, iunit)
-
-                integer, intent(in) :: my_nwalkers, iunit
-                integer :: iwalker
-
-                do iwalker = 1, my_nwalkers
-                    write (iunit,*) walker_dets(:,iwalker), walker_population(1,iwalker), walker_energies(1,iwalker)
-                end do
-
-            end subroutine write_walkers
-
-=======
->>>>>>> aeb29a71
     end subroutine dump_restart
 
     subroutine read_restart()
@@ -358,13 +320,7 @@
             D0_proc = iproc
         end if
 #else
-<<<<<<< HEAD
-        do i = 1, tot_walkers
-            read (io,*) walker_dets(:,i), walker_population(1,i), walker_energies(1,i)
-        end do
-=======
-        call read_walkers(tot_walkers,io)
->>>>>>> aeb29a71
+        call read_walkers(io, tot_walkers)
 #endif
 
         if (parent) close(io)
@@ -378,8 +334,8 @@
 
         do iwalker = 1, my_nwalkers
             call write_out(iunit,walker_dets(:,iwalker),&
-                           walker_population(iwalker),&
-                           walker_energies(iwalker))
+                           walker_population(1,iwalker),&
+                           walker_energies(1,iwalker))
         end do
 
     end subroutine write_walkers
@@ -391,8 +347,8 @@
 
         do iwalker = 1, my_nwalkers
             call read_in(iunit,walker_dets(:,iwalker),&
-                         walker_population(iwalker),&
-                         walker_energies(iwalker))
+                         walker_population(1,iwalker),&
+                         walker_energies(1,iwalker))
         end do
 
     end subroutine read_walkers
