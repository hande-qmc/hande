--- conflicted
+++ resolved
@@ -1242,13 +1242,6 @@
         type(reference_t), intent(in) :: reference_in(:)
         integer, intent(in) :: io_unit
         type(qmc_state_t), intent(inout) :: qs
-<<<<<<< HEAD
-
-        call init_reference(sys, reference_in, io_unit, qs%second_ref)
-        qs%ref%max_ex_level = qs%ref%ex_level + get_excitation_level(qs%ref%f0(:sys%basis%bit_string_len), &
-                                                                  qs%second_ref%f0(:sys%basis%bit_string_len))
-        ! [WARNING - TODO] - ref%fock_sum not initialised here! 
-=======
         integer :: i, current_max, total_max = 0
         
         do i = 1, size(reference_in)
@@ -1260,7 +1253,6 @@
 
         qs%ref%max_ex_level = total_max
   
->>>>>>> e6f6917f
     end subroutine
 
 
