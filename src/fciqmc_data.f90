module fciqmc_data

! Data for fciqmc calculations and procedures which manipulate fciqmc and only
! fciqmc data.

use const
implicit none

!--- Input data: FCIQMC ---

! number of monte carlo cycles/report loop
integer :: ncycles
! number of report cycles
! the shift is updated and the calculation information printed out
! at the end of each report cycle.
integer :: nreport

! For DMQMC, beta_loops specifies the number of times
! the program will loop over each value of beta in the main loop.
integer :: beta_loops = 100

! timestep
real(p) :: tau

! Array sizes
! If these are < 0, then the values represent the number of MB to be used to
! store the main walker and spawned walker data respectively.
integer :: walker_length
integer :: spawned_walker_length

! Number of particles before which varyshift mode is turned on.
integer(lint) :: target_particles = 10000

! Don't bother renormalising generation probabilities; instead allow forbidden
! excitations to be generated and then rejected.
logical :: no_renorm = .false.

! probability of attempting single or double excitations...
! set to be nonsense value so can easily detect if it's given as an input option
real(p) :: pattempt_single = -1, pattempt_double = -1

!--- Input data: initiator-FCIQMC ---

! Complete active space within which a determinant is an initiator.
! (0,0) corresponds to the reference determinant only.
integer :: initiator_cas(2) = (/ 0,0 /)

! Population above which a determinant is an initiator.
integer :: initiator_population = 3

!--- Energy data ---

! shift: the shift is held constant at the initial value (from input) unless
! vary_shift is true.
! vary_shift_from_proje: if true, then the when variable shift mode is entered
! the shift is set to be the current projected energy.
! vary_shift_from: if vary_shift_from_proje is false, then the shift is set to
! this value when variable shift mode is entered.
! warning: if both initial_shift and vary_shift_from are set, then we expect the
! user to have been sensible.
real(p) :: shift = 0.0_p, vary_shift_from = 0.0_p
logical :: vary_shift_from_proje = .false.

! Initial shift, needed in DMQMC to reset the shift at the start of each
! beta loop.
real(p) :: initial_shift = 0.0_p

! Factor by which the changes in the population are damped when updating the
! shift.
real(p) :: shift_damping = 0.050_dp

! projected energy
! This stores during an FCIQMC report loop
!   \sum_{i/=0} <D_0|H|D_i> N_i
! where D_0 is the reference determinants and N_i is the walker population on
! determinant D_i.
! The projected energy is given as
!   <D_0|H|D_0> + \sum_{i/=0} <D_0|H|D_i> N_i/N_0
! and so proj_energy must be 'normalised' and averaged over the report loops
! accordingly.
! For convenience (especially in CCMC), where the numerator and denominator in
! the above equation are sampled and hence have to be weighted, we accumulate
! over each MC cycle and then over each report loop.
real(p) :: proj_energy, proj_energy_cycle

!--- Walker data ---

! Current number of walkers stored in the main list (processor dependent).
! This is updated during annihilation and merging of the spawned walkers into
! the main list.
integer :: tot_walkers

! Total number of particles on all walkers/determinants (processor dependent)
! Updated during death and annihilation and merging.
! The first element is the number of normal (Hamiltonian) particles.
! Subsequent elements are the number of Hellmann--Feynamnn particles.
integer(lint), allocatable :: nparticles(:) ! (sampling_size)

! Walker information: main list.
! sampling_size is one for each quantity sampled (i.e. 1 for standard
! FCIQMC/initiator-FCIQMC, 2 for FCIQMC+Hellmann--Feynman sampling).
integer :: sampling_size
! number of additional elements stored for each determinant in walker_data for
! (e.g.) importance sampling.
integer :: info_size
! a) determinants
integer(i0), allocatable, target :: walker_dets(:,:) ! (basis_length, walker_length)
! b) walker population
integer, allocatable, target :: walker_population(:,:) ! (sampling_size,walker_length)
! c) Walker information.  This contains:
! * Diagonal matrix elements, K_ii.  Storing them avoids recalculation.
!   K_ii = < D_i | H | D_i > - E_0, where E_0 = <D_0 | H | D_0> and |D_0> is the
!   reference determinant.  Always the first element.
! * Diagonal matrix elements for Hellmann--Feynmann sampling in 2:sampling_size
!   elements.
! * Further data in sampling_size+1:sampling_size:info_size.  For example, when
!   calculating the projected energy with various trial wavefunctions, it is
!   useful to store quantites which are expensive to calculate and which are
!   instead of recalculating them. For the Neel singlet state, the first component
!   gives the total number of spins up on the first sublattice. The second
!   component gives the number of 0-1 bonds where the 1 is on the first
!   sublattice.
real(p), allocatable, target :: walker_data(:,:) ! (sampling_size+info_size,walker_length)

! Walker information: spawned list.
! By combining the info in with the determinant, we can reduce the number of MPI
! communication calls during annihilation.
! a) array size.
! The size of each element in the spawned_walkers arrays depend upon what
! calculation is being done.  Each element has at least basis_length elements.
! * FCIQMC requires an additional element to store the population of the spawned
! walker.
! * initiator-FCIQMC requires a further additional element for information
! about the parent of the spawned walker.
! * Hellmann--Feynman sampling requires a further additional element for the
! population of the spawned Hellmann--Feynman walkers.

! spawned_walkers*(:basis_length,i) gives the determinant of the spawned walker.
! spawned_walkers*(spawned_pop,i) gives the population of the spawned walker.
! spawned_walkers*(spawned_hf_pop,i) gives the population of the spawned walker
! (Hellmann--Feynman sampling only).
! spawned_walkers*(spawned_parent,i) gives information about the parent of the
! spawned walker (initiator-FCIQMC only).
! spawned_hf_pop (if it exists) will always be equal to spawned_pop+1.

! In simple_fciqmc we only need to store the walker populations, so spawned_size
! is 1.
integer :: spawned_size
integer :: spawned_pop, spawned_parent, spawned_hf_pop
! b) determinants and the spawn times of the progeny (only used for ct_fciqmc)
integer(i0), allocatable, target :: spawned_walkers1(:,:) ! (spawned_size, spawned_walker_length)
integer(i0), allocatable, target :: spawned_walkers2(:,:) ! (spawned_size, spawned_walker_length)
real(p), allocatable :: spawn_times(:) ! (spawned_walker_length)
! c) pointers.
! In serial we only use spawned_walker_*1.  In parallel it is useful to have two
! arrays (one for receiving data and one for sending data when we need to
! communicate).  To avoid copying, we use pointers.
! spawned_walkers points at the current data,
! spawned_walkers_recvd is only used in data communication (see
! distribute_walkers in the annihilation module).
integer(i0), pointer :: spawned_walkers(:,:), spawned_walkers_recvd(:,:)
! d) current (filled) slot in the spawning arrays.
! In parallel we divide the spawning lists into blocks (one for each processor).
! spawning_head(j,i) gives the current filled slot in the spawning arrays for the
! block associated with the j-th thread on the i-th processor.
! After compress_spawned is called, spawning_head(0,i) gives the current filled
! slot on the i-th processor (all other elements are not meaningful).
! After distribute_walkers is called in the annihilation algorithm,
! spawning_head(0,0) is the number of spawned_walkers on the *current* processor
! and all other elements are not meaningful.
! It is convenient if the minimum size of spawning_head and spawning_block_start
! are both 0:1 along the processor dimension.
integer, allocatable :: spawning_head(:,:) ! (0:nthreads, max_0:(max(1,nprocs-1))
! spawning_block_start(i) contains the first position to be used in the spawning
! lists for storing a walker which is to be sent to the i-th processor.
integer, allocatable :: spawning_block_start(:,:) ! (0:nthreads,0:max(1,nprocs-1))

! Rate of spawning.  This is a running total over MC cycles on each processor
! until it is summed over processors and averaged over cycles in
! update_energy_estimators.
real(p) :: rspawn

!--- Reference determinant ---

! Bit string of reference determinant.
integer(i0), allocatable :: f0(:)

! List of occupied orbitals in reference determinant.
integer, allocatable :: occ_list0(:)

! Bit string of reference determinant used to generate the Hilbert space.
! This is usually identical to f0, but not necessarily (e.g. if we're doing
! a spin-flip calculation).
integer(i0), allocatable :: hs_f0(:)

! hs_f0:hs_occ_list0 as f0:occ_list0.
integer, allocatable :: hs_occ_list0(:)

! Population of walkers on reference determinant.
! The initial value can be overridden by a restart file or input option.
! For DMQMC, this variable stores the initial number of psips to be
! randomly distributed along the diagonal elements of the density matrix.
real(p) :: D0_population = 10.0_p

! Store value population of reference over a Monte Carlo cycle rather than
! accumulating it as we go.  This makes it easier to have multiple spawning
! events from the same determinant (as required in CCMC).
! D0_population is accumulated when updating the energy estimators.
real(p) :: D0_population_cycle

! Also start with D0_population on i_s|D_0>, where i_s is the spin-version
! operator.  This is only done if no restart file is used *and* |D_0> is not
! a closed shell determinant.
logical :: init_spin_inv_D0 = .false.

! When performing dmqmc calculations, dmqmc_factor = 2.0. This factor is
! required because in DMQMC calculations, instead of spawning from one end with
! the full probability, we spawn from two different ends with half probability each.
! Hence, tau is set to tau/2 in DMQMC calculations, so that an extra factor is not
! required in every spawning routine. In the death step however, we use
! walker_energies(1,idet), which has a factor of 1/2 included for convenience
! already, for conveniece elsewhere. Hence we have to multiply by an extra factor
! of 2 to account for the extra 1/2 in tau. dmqmc_factor is set to 1.0 when not
! performing a DMQMC calculation, and so can be ignored in these cases.
real(p) :: dmqmc_factor = 1.0_p

! This variable stores the number of estimators which are to be
! calculated and printed out in a DMQMC calculation.
integer :: number_dmqmc_estimators = 0

! In DMQMC the trace of the density matrix is an important quantity
! used in calculating all thermal estimators. This quantity stores
! the this value, Tr(\rho), where rho is the density matrix which
! the DMQMC algorithm calculates stochastically.
integer(i0) :: trace

! estimator_numerators stores all the numerators for the estimators in DMQMC
! which the user has asked to be calculated. These are, for a general
! operator O which we wish to find the thermal average of:
! \sum_{i,j} \rho_{ij} * O_{ji}
! This variabe will store this value from the first iteration of each
! report loop. At the end of a report loop, the values from each
! processor are combined and stored in estimator_numerators on the parent
! processor. This is then output, and the values of estimator_numerators
! are reset on each processor to start the next report loop.
real(p), allocatable :: estimator_numerators(:) !(number_dmqmc_estimators)
! The integers below store the index of the element in the array
! estimator_numerators, in which the corresponding thermal quantity is
! stored. In general, a different number and combination of estimators
! may be calculated, and hence we need a way of knowing which element
! refers to which operator. These indices give labels to operators.
! They will be set to 0 if no used, or else their positions in the array,
! from 1-number_dmqmc_estimators.
integer :: energy_index = 0
integer :: energy_squared_index = 0
integer :: correlation_index = 0
integer :: staggered_mag_index = 0

! If this logical is true then the program runs the DMQMC algorithm with
! importance sampling.
! dmqmc_sampling_prob stores the factors by which the probabilities of
! spawning to a larger excitation are reduced by. So, when spawning from
! a diagonal element to a element with one excitation, the probability
! of spawning is reduced by a factor dmqmc_sampling_probs(1).
! dmqmc_accumulated_probs(i) stores the multiplication of all the elements
! of dmqmc_sampling_probs up to the ith element. This quantity is often
! needed, so it is stored.
logical :: dmqmc_weighted_sampling
real(p), allocatable :: dmqmc_sampling_probs(:) ! (min(nel, nsites-nel))
real(p), allocatable :: dmqmc_accumulated_probs(:) ! (min(nel, nsites-nel) + 1)
! If dmqmc_vary_weights is true, then instead of using the final sampling
! weights for all the iterations, the weights will be gradually increased
! until finish_varying_weights, at which point they will be held constant.
! weight_altering_factors stores the factors by which each weight is
! multiplied at each step. 
logical :: dmqmc_vary_weights = .false.
integer :: finish_varying_weights = 0
real(dp), allocatable :: weight_altering_factors(:)
! If this logical is true then the program will calculate the ratios
! of the numbers of the psips on neighbouring excitation levels. These
! are output so that they can be used when doing importance sampling
! for DMQMC, so that each level will have roughly equal numbers of psips.
! The resulting new weights are used in the next beta loop.
logical :: dmqmc_find_weights

! If half_density_matrix is true then half the density matrix will be 
! calculated by reflecting spawning onto the lower triangle into the
! upper triangle. This is allowed because the density matrix is 
! symmetric.
logical :: half_density_matrix = .false.

! Calculate replicas (ie evolve two wavefunctions/density matrices at once)?
! Currently only implemented for DMQMC.
logical :: replica_tricks = .false.

! For DMQMC: If this locial is true then the fraction of psips at each
! excitation level will be output at each report loop. These fractions
! will be stored in the array below.
logical :: calculate_excit_distribution = .false.
real(p), allocatable :: excit_distribution(:) ! (min(nel, nsites-nel) + 1)

! If true, then the reduced density matrix will be calulated
! for the subsystem A specified by the user.
logical :: doing_reduced_dm = .false.

! If true then calculate the concurrence for reduced density matrix of two sites
logical :: doing_concurrence = .false.

! If true then calculate the Von-Neumann entanglement entropy for specified subsystem
logical :: doing_von_neumann_entropy = .false.

! If true then, if doing an exact diagonalisation, calculate and output the
! eigenvalues of the reduced density matrix requested.
logical :: doing_exact_rdm_eigv

! This stores the reduces matrix, which is slowly accumulated over time
! (on each processor).
real(p), allocatable :: reduced_density_matrix(:,:)

! If true then the reduced density matrix is output to a file, 'reduced_dm'
! each beta loop.
logical :: output_rdm
! The unit of the file reduced_dm.
integer :: rdm_unit

! This will store the 4x4 flip spin matrix \sigma_y \otimes \sigma_y if
! concurrence is to be calculated
real(p), allocatable :: flip_spin_matrix(:,:)

! When calculating certain DMQMC properties, we only want to start
! averaging once the ground state is reached. The below integer is input
! by the user, and gives the iteration at which data should start being
! accumulated for the quantity. This is currently only used for the
! reduced density matrix and calculating importance sampling weights.
integer :: start_averaging = 0

! In DMQMC, the user may want want the shift as a function of beta to be
! the same for each beta loop. If average_shift_until is non-zero then
! shift_profile is allocated, and for the first average_shift_until
! beta loops, the shift is stored at each beta value and then averaged
! over all these beta loops afterwards. These shift values are stored
! in shift profile, and then used in future beta loops as the shift
! profile for each one.
! When average_shift_until is set equal to -1, all the averaging has
! finished, and the algorithm uses the averaged values stored in
! shift_profile.
integer :: average_shift_until = 0
real(p), allocatable :: shift_profile(:) ! (nreport)

! correlation_mask is a bit string with a 1 at positions i and j which
! are considered when finding the spin correlation function, C(r_{i,j}).
! All other bits are set to 0. i and j are chosen by the user initially.
integer(i0), allocatable :: correlation_mask(:)
! correlation_sites stores the site positions specified by the users
! initially (as orbital labels).
integer, allocatable :: correlation_sites(:)

! When using the Neel singlet trial wavefunction, it is convenient
! to store all possible amplitudes in the wavefunction, since
! there are relativley few of them and they are expensive to calculate
real(dp), allocatable :: neel_singlet_amp(:) ! (nsites/2) + 1

! Energy of reference determinant.
real(p) :: H00

! Processor on which the reference determinant is kept.
integer :: D0_proc

! How often do we change the reference determinant to the determinant with
! greatest population?
! Default: we don't.
integer :: select_ref_det_every_nreports = huge(1)
! Factor by which the population on a determinant must exceed the reference
! determinant's population in order to be accepted as the new reference
! determinant.
real(p) :: ref_det_factor = 1.50_p

!--- Simple FCIQMC ---

! Data used *only* in the simple_fciqmc algorithm.
! Not set in the optimised algorithm.

! Location of reference determinant in dets_list.
integer :: ref_det

!--- Calculation modes ---

! The shift is updated at the end of each report loop when vary_shift is true.
logical :: vary_shift = .false.

!--- Restart data ---

! Restart calculation from file.
logical :: restart = .false.

! Print out restart file.
logical :: dump_restart_file = .false.

! Restart data.
integer :: mc_cycles_done = 0
integer(lint) :: nparticles_old_restart = 0

!--- Folded spectrum data ---

! The line about which you are folding i.e. eps in (H-eps)^2 - E_0
real(p) :: fold_line = 0

! The generation probabilities of a dual excitation type
real(p) :: P__=0.05, Po_=0.475, P_o=0.475

! The split generation normalisations
real(p) :: X__=0, Xo_=0, X_o=0

contains

    !--- Statistics. ---

    function spawning_rate(ndeath, nattempts) result(rate)

        use parallel, only: nprocs

        ! Calculate the rate of spawning on the current processor.
        ! In:
        !    ndeath: number of particles that were killed/cloned during the MC
        !    cycle.
        !    nattempts: The number of attempts to spawn made in order to
        !    generate the current population of walkers in the spawned arrays.
        !    Note that this is *not* the same as nparticles as nparticles is
        !    updated during the Monte Carlo cycle as particles die.
        !    It is, however, identical to the number of particles on the
        !    processor at the beginning of the Monte Carlo cycle (multiplied by
        !    2 for the timestep algorithm).

        real(p) :: rate
        integer, intent(in) :: ndeath
        integer(lint), intent(in) :: nattempts
        integer :: nspawn

        nspawn = sum(spawning_head(0,:nprocs-1) - spawning_block_start(0,:nprocs-1))
        ! The total spawning rate is
        !   (nspawn + ndeath) / nattempts
        ! In the timestep algorithm each particle has 2 attempts (one to spawn on a different
        ! determinant and one to clone/die).
        rate = real(nspawn+ndeath,p)/nattempts

    end function spawning_rate

    !--- Operations on the spawned lists. ---

    subroutine sort_spawned_lists()

        ! Sort spawned_walkers according to the determinant list using
        ! quicksort.

        ! Uses the sample code in Numerical Recipies as a base.

        use basis, only: basis_length
        use determinants

        ! Threshold.  When a sublist gets to this length, switch to using
        ! insertion sort to sort the sublist.
        integer, parameter :: switch_threshold = 7

        ! sort needs auxiliary storage of length 2*log_2(n).
        integer, parameter :: stack_max = 50

        integer :: pivot, lo, hi, i, j
        integer(i0) :: tmp_spawned(spawned_size)

        ! Stack.  This is the auxilliary memory required by quicksort.
        integer, save :: stack(2,stack_max), nstack

        nstack = 0
        lo = 1
        hi = spawning_head(0,0)
        do
            ! If the section/partition we are looking at is smaller than
            ! switch_threshold then perform an insertion sort.
            if (hi - lo < switch_threshold) then
                do j = lo + 1, hi
                    tmp_spawned = spawned_walkers(:,j)
                    do i = j - 1, 1, -1
                        if (tmp_spawned(1:basis_length) .detgt. spawned_walkers(1:basis_length,i)) exit
                        spawned_walkers(:,i+1) = spawned_walkers(:,i)
                    end do
                    spawned_walkers(:,i+1) = tmp_spawned
                end do

                if (nstack == 0) exit
                hi = stack(2,nstack)
                lo = stack(1,nstack)
                nstack = nstack - 1

            else
                ! Otherwise start partitioning with quicksort.

                ! Pick the pivot element to be the median of spawned_walkers(:,lo), spawned_walkers(:,hi)
                ! and spawned_walkers(:,(lo+hi)/2).
                ! This largely overcomes a major problem with quicksort, where it
                ! degrades if the pivot is always the smallest element.
                pivot = (lo + hi)/2
                call swap_spawned(spawned_walkers(:,pivot), spawned_walkers(:,lo + 1))
                if (spawned_walkers(1:basis_length,lo) .detgt. spawned_walkers(1:basis_length,hi)) then
                    call swap_spawned(spawned_walkers(:,lo), spawned_walkers(:,hi))
                end if
                if (spawned_walkers(1:basis_length,lo+1) .detgt. spawned_walkers(1:basis_length,hi)) then
                    call swap_spawned(spawned_walkers(:,lo+1), spawned_walkers(:,hi))
                end if
                if (spawned_walkers(1:basis_length,lo) .detgt. spawned_walkers(1:basis_length,lo+1)) then
                    call swap_spawned(spawned_walkers(:,lo), spawned_walkers(:,lo+1))
                end if

                i = lo + 1
                j = hi
                tmp_spawned = spawned_walkers(:,lo + 1) ! a is the pivot value
                do while (.true.)
                    ! Scan down list to find element > a.
                    i = i + 1
                    do while (tmp_spawned(1:basis_length) .detgt. spawned_walkers(1:basis_length,i))
                        i = i + 1
                    end do

                    ! Scan down list to find element < a.
                    j = j - 1
                    do while (spawned_walkers(1:basis_length,j) .detgt.  tmp_spawned(1:basis_length))
                        j = j - 1
                    end do

                    ! When the pointers crossed, partitioning is complete.
                    if (j < i) exit

                    ! Swap the elements, so that all elements < a end up
                    ! in lower indexed variables.
                    call swap_spawned(spawned_walkers(:,i), spawned_walkers(:,j))
                end do

                ! Insert partitioning element
                spawned_walkers(:,lo + 1) = spawned_walkers(:,j)
                spawned_walkers(:,j) = tmp_spawned

                ! Push the larger of the partitioned sections onto the stack
                ! of sections to look at later.
                ! --> need fewest stack elements.
                nstack = nstack + 1

                ! With a stack_max of 50, we can sort arrays of length
                ! 1125899906842624.  It is safe to say this will never be
                ! exceeded, and so this test can be skipped.
!                if (nstack > stack_max) call stop_all('sort_spawned_lists', "parameter stack_max too small")

                if (hi - i + 1 >= j - lo) then
                    stack(2,nstack) = hi
                    stack(1,nstack) = i
                    hi = j - 1
                else
                    stack(2,nstack) = j - 1
                    stack(1,nstack) = lo
                    lo = i
                end if

            end if
        end do

    contains

        subroutine swap_spawned(s1,s2)

            integer(i0), intent(inout) :: s1(spawned_size), s2(spawned_size)
            integer(i0) :: tmp(spawned_size)

            tmp = s1
            s1 = s2
            s2 = tmp

        end subroutine swap_spawned

    end subroutine sort_spawned_lists

<<<<<<< HEAD
=======
    pure subroutine search_walker_list(f, istart, iend, hit, pos)

        ! Find where a determinant belongs in the main walker list.
        ! Only elements between istart and iend are examined (use the
        ! array boundaries in the worst case).
        !
        ! In:
        !    f: bit string representation of the Slater determinant.
        !    istart: first position to examine in the walker list.
        !    iend: last position to examine in the walker list.
        ! Out:
        !    hit: true if found f in the main walker list.
        !    pos : the corresponding position in the main walker list
        !        where the determinant belongs.  If hit is true, then
        !        the determinant in this position is the same as f, else
        !        this is where f should go to keep the main walker list sorted.

        use basis, only: total_basis_length
        use determinants, only: det_compare

        integer(i0), intent(in) :: f(total_basis_length)
        integer, intent(in) :: istart, iend
        logical, intent(out) :: hit
        integer, intent(out) :: pos

        integer :: hi, lo, compare

        if (istart > iend) then

            ! Already know the element has to be appended to the list.
            ! This should only occur if istart = iend + 1.
            pos = istart
            hit = .false.

        else

            ! Search range.
            lo = istart
            hi = iend

            ! Assume f doesn't exist in the main walkers list initially.
            hit = .false.

            do while (hi /= lo)
                ! Narrow the search range down in steps.

                ! Mid-point.
                ! We shift one of the search limits to be the mid-point.
                ! The successive dividing the search range by 2 gives a O[log N]
                ! search algorithm.
                pos = (hi+lo)/2

                compare = det_compare(walker_dets(:,pos), f, total_basis_length)
                select case(compare)
                case (0)
                    ! hit!
                    hit = .true.
                    exit
                case(1)
                    ! walker_dets(:,pos) is "smaller" than f.
                    ! The lowest position f can take is hence pos + 1 (i.e. if
                    ! f is greater than pos by smaller than pos + 1).
                    lo = pos + 1
                case(-1)
                    ! walker_dets(:,pos) is "greater" than f.
                    ! The highest position f can take is hence pos (i.e. if f is
                    ! smaller than pos but greater than pos - 1).  This is why
                    ! we differ slightly from a standard binary search (where lo
                    ! is set to be pos+1 and hi to be pos-1 accordingly), as
                    ! a standard binary search assumes that the element you are
                    ! searching for actually appears in the array being
                    ! searched...
                    hi = pos
                end select

            end do

            ! If hi == lo, then we have narrowed the search down to one position but
            ! not checked if that position is the item we're hunting for.
            ! Because walker_dets can expand (i.e. we might be searching for an
            ! element which doesn't exist yet) the binary search can find either
            ! the element before or after where f should be placed.
            if (hi == lo) then
                compare = det_compare(walker_dets(:,hi), f, total_basis_length)
                select case(compare)
                case (0)
                    ! hit!
                    hit = .true.
                    pos = hi
                case(1)
                    ! walker_dets(:,pos) is "smaller" than f.
                    ! f should be placed in the next slot.
                    pos = hi + 1
                case(-1)
                    ! walker_dets(:,pos) is "greater" than f.
                    ! f should ber placed here.
                    pos = hi
                end select
            end if

        end if

    end subroutine search_walker_list

>>>>>>> fefdad41
    !--- Output procedures ---

    subroutine write_fciqmc_report_header()

        use calc, only: doing_calc, folded_spectrum, dmqmc_calc, doing_dmqmc_calc, dmqmc_correlation
        use calc, only: dmqmc_energy, dmqmc_energy_squared, dmqmc_staggered_magnetisation

        integer :: i

        if (doing_calc(dmqmc_calc)) then
           write (6,'(1X,a12,3X,a13,8X,a5)', advance = 'no') &
           '# iterations','Instant shift','Trace'

            if (doing_dmqmc_calc(dmqmc_energy)) then
                write (6, '(2X,a19)', advance = 'no') '\sum\rho_{ij}H_{ji}'
            end if
            if (doing_dmqmc_calc(dmqmc_energy_squared)) then
                write (6, '(2X,a19)', advance = 'no') '\sum\rho_{ij}H2{ji}'
            end if
            if (doing_dmqmc_calc(dmqmc_correlation)) then
                write (6, '(2X,a19)', advance = 'no') '\sum\rho_{ij}C_{ji}'
            end if
            if (doing_dmqmc_calc(dmqmc_staggered_magnetisation)) then
                write (6, '(2X,a19)', advance = 'no') '\sum\rho_{ij}M2{ji}'
            end if
            if (calculate_excit_distribution) then
                do i = 0, ubound(excit_distribution,1)
                    write (6, '(4X,a13,1X,i3)', advance = 'no') 'Excit. level:', i
                end do
            end if

            write (6, '(2X,a11,2X,a7,2X,a4)') '# particles', 'R_spawn', 'time'

        else
            write (6,'(1X,a12,3X,a13,6X,a12,7X,a4,16X,a11,2X,a7,2X,a4)') &
              '# iterations','Instant shift','\sum H_0j Nj',    &
              '# D0','# particles','R_spawn','time'
        end if

    end subroutine write_fciqmc_report_header

    subroutine write_fciqmc_report(ireport, ntot_particles, elapsed_time)

        ! Write the report line at the end of a report loop.
        ! In:
        !    ireport: index of the report loop.
        !    ntot_particles: total number of particles in main walker list.
        !    elapsed_time: time taken for the report loop.

        use calc, only: doing_calc, dmqmc_calc

        integer, intent(in) :: ireport
        integer(lint), intent(in) :: ntot_particles
        real, intent(in) :: elapsed_time
        integer :: mc_cycles, i

        mc_cycles = ireport*ncycles

        ! See also the format used in inital_fciqmc_status if this is changed.
        if (doing_calc(dmqmc_calc)) then
            write (6,'(5X,i8,2X,es17.10,i10)',advance = 'no') &
                                             (mc_cycles_done+mc_cycles-ncycles), shift, trace
            ! Perform a loop which outputs the numerators for each of the different
            ! estimators, as stored in total_estimator_numerators.
            do i = 1, number_dmqmc_estimators
                write (6, '(4X,es17.10)', advance = 'no') estimator_numerators(i)
            end do
            if (calculate_excit_distribution) then
                excit_distribution = excit_distribution/ntot_particles
                do i = 0, ubound(excit_distribution,1)
                    write (6, '(4X,es17.10)', advance = 'no') excit_distribution(i)
                end do
            end if
            write (6, '(2X, i11,3X,f6.4,2X,f4.2)') ntot_particles, rspawn, elapsed_time/ncycles
        else
            write (6,'(5X,i8,2X,2(es17.10,2X),es17.10,4X,i11,3X,f6.4,2X,f4.2)') &
                                             mc_cycles_done+mc_cycles, shift,   &
                                             proj_energy, D0_population, &
                                             ntot_particles, rspawn, elapsed_time/ncycles
        end if

    end subroutine write_fciqmc_report

    subroutine write_fciqmc_final(ireport)

        ! Write out the energies (shift and projected energy) at the end of an
        ! FCIQMC calculation.
        ! In:
        !    ireport: index of the report loop after the report loop has been
        !    exited.

        integer, intent(in) :: ireport
        integer :: report_cycles_done

        if (ireport /= nreport+1) then
            ! exited calculation early via softexit.
            ! number of report loops done that actually were done is ireport.
            report_cycles_done = ireport
        else
            ! terminated the report loop cycle after reaching the last index.
            report_cycles_done = nreport
        end if

        write (6,'(/,1X,a13,10X,f22.12)') 'final shift =', shift
        write (6,'(1X,a20,3X,f22.12)') 'final proj. energy =', proj_energy/D0_population
        write (6,'(1X,a12,11X,f22.12)') 'E0 + shift =', shift+H00
        write (6,'(1X,a19,4X,f22.12)') 'E0 + proj. energy =', proj_energy/D0_population+H00

    end subroutine write_fciqmc_final

    subroutine end_fciqmc()

        ! Deallocate fciqmc data arrays.

        use checking, only: check_deallocate

        integer :: ierr

        if (allocated(occ_list0)) then
            deallocate(occ_list0, stat=ierr)
            call check_deallocate('occ_list0',ierr)
        end if
        if (allocated(nparticles)) then
            deallocate(nparticles, stat=ierr)
            call check_deallocate('nparticles',ierr)
        end if
        if (allocated(walker_dets)) then
            deallocate(walker_dets, stat=ierr)
            call check_deallocate('walker_dets',ierr)
        end if
        if (allocated(walker_population)) then
            deallocate(walker_population, stat=ierr)
            call check_deallocate('walker_population',ierr)
        end if
        if (allocated(walker_data)) then
            deallocate(walker_data, stat=ierr)
            call check_deallocate('walker_data',ierr)
        end if
        if (allocated(spawned_walkers1)) then
            deallocate(spawned_walkers1, stat=ierr)
            call check_deallocate('spawned_walkers1',ierr)
        end if
        if (allocated(spawned_walkers2)) then
            deallocate(spawned_walkers2, stat=ierr)
            call check_deallocate('spawned_walkers2',ierr)
        end if
        if (allocated(spawning_head)) then
            deallocate(spawning_head, stat=ierr)
            call check_deallocate('spawning_head',ierr)
        end if
        if (allocated(spawning_block_start)) then
            deallocate(spawning_block_start, stat=ierr)
            call check_deallocate('spawning_block_start',ierr)
        end if
        if (allocated(f0)) then
            deallocate(f0, stat=ierr)
            call check_deallocate('f0',ierr)
        end if
        if (allocated(neel_singlet_amp)) then
            deallocate(neel_singlet_amp, stat=ierr)
            call check_deallocate('neel_singlet_amp',ierr)
        end if
        if (allocated(estimator_numerators)) then
            deallocate(estimator_numerators, stat=ierr)
            call check_deallocate('estimator_numerators', ierr)
        end if

    end subroutine end_fciqmc

end module fciqmc_data<|MERGE_RESOLUTION|>--- conflicted
+++ resolved
@@ -576,113 +576,6 @@
 
     end subroutine sort_spawned_lists
 
-<<<<<<< HEAD
-=======
-    pure subroutine search_walker_list(f, istart, iend, hit, pos)
-
-        ! Find where a determinant belongs in the main walker list.
-        ! Only elements between istart and iend are examined (use the
-        ! array boundaries in the worst case).
-        !
-        ! In:
-        !    f: bit string representation of the Slater determinant.
-        !    istart: first position to examine in the walker list.
-        !    iend: last position to examine in the walker list.
-        ! Out:
-        !    hit: true if found f in the main walker list.
-        !    pos : the corresponding position in the main walker list
-        !        where the determinant belongs.  If hit is true, then
-        !        the determinant in this position is the same as f, else
-        !        this is where f should go to keep the main walker list sorted.
-
-        use basis, only: total_basis_length
-        use determinants, only: det_compare
-
-        integer(i0), intent(in) :: f(total_basis_length)
-        integer, intent(in) :: istart, iend
-        logical, intent(out) :: hit
-        integer, intent(out) :: pos
-
-        integer :: hi, lo, compare
-
-        if (istart > iend) then
-
-            ! Already know the element has to be appended to the list.
-            ! This should only occur if istart = iend + 1.
-            pos = istart
-            hit = .false.
-
-        else
-
-            ! Search range.
-            lo = istart
-            hi = iend
-
-            ! Assume f doesn't exist in the main walkers list initially.
-            hit = .false.
-
-            do while (hi /= lo)
-                ! Narrow the search range down in steps.
-
-                ! Mid-point.
-                ! We shift one of the search limits to be the mid-point.
-                ! The successive dividing the search range by 2 gives a O[log N]
-                ! search algorithm.
-                pos = (hi+lo)/2
-
-                compare = det_compare(walker_dets(:,pos), f, total_basis_length)
-                select case(compare)
-                case (0)
-                    ! hit!
-                    hit = .true.
-                    exit
-                case(1)
-                    ! walker_dets(:,pos) is "smaller" than f.
-                    ! The lowest position f can take is hence pos + 1 (i.e. if
-                    ! f is greater than pos by smaller than pos + 1).
-                    lo = pos + 1
-                case(-1)
-                    ! walker_dets(:,pos) is "greater" than f.
-                    ! The highest position f can take is hence pos (i.e. if f is
-                    ! smaller than pos but greater than pos - 1).  This is why
-                    ! we differ slightly from a standard binary search (where lo
-                    ! is set to be pos+1 and hi to be pos-1 accordingly), as
-                    ! a standard binary search assumes that the element you are
-                    ! searching for actually appears in the array being
-                    ! searched...
-                    hi = pos
-                end select
-
-            end do
-
-            ! If hi == lo, then we have narrowed the search down to one position but
-            ! not checked if that position is the item we're hunting for.
-            ! Because walker_dets can expand (i.e. we might be searching for an
-            ! element which doesn't exist yet) the binary search can find either
-            ! the element before or after where f should be placed.
-            if (hi == lo) then
-                compare = det_compare(walker_dets(:,hi), f, total_basis_length)
-                select case(compare)
-                case (0)
-                    ! hit!
-                    hit = .true.
-                    pos = hi
-                case(1)
-                    ! walker_dets(:,pos) is "smaller" than f.
-                    ! f should be placed in the next slot.
-                    pos = hi + 1
-                case(-1)
-                    ! walker_dets(:,pos) is "greater" than f.
-                    ! f should ber placed here.
-                    pos = hi
-                end select
-            end if
-
-        end if
-
-    end subroutine search_walker_list
-
->>>>>>> fefdad41
     !--- Output procedures ---
 
     subroutine write_fciqmc_report_header()
