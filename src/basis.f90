--- conflicted
+++ resolved
@@ -55,15 +55,10 @@
 ! fortran numbers bits from 0...
 type(basis_fn), allocatable :: basis_fns(:) ! (nbasis)
 
-<<<<<<< HEAD
 ! number of basis functions.
 ! For model Hamiltonians (e.g. Hubbard or Heisenberg) this is equal to 2*number
-! of sites as there are 2 spin orbitals per site.
-=======
-! number of basis functions used in the calculation.
-! Hubbard model: equal to 2*number of sites as there are 2 spin orbitals per site.
-! UEG: equal to twice the number of k-points within the energy cutoff.
->>>>>>> 5dedc397
+! of sites as there are 2 spin orbitals per site and for UEG equal to twice the
+! number of k-points within the energy cutoff.
 integer :: nbasis
 
 ! Number of basis functions initially generated.
@@ -154,7 +149,7 @@
 
         if (present(l)) then
             b%l = l
-            if (system_type == hub_k) then
+            if (system_type == hub_k .or. system_type == ueg) then
                 b%sp_eigv = calc_kinetic(l)
             else
                 b%sp_eigv = 0.0_p
@@ -213,7 +208,7 @@
         case(hub_real,heisenberg)
             write (6,'(1X,a63,/)') 'Site positions given in terms of the primitive lattice vectors.'
             write (6,'(1X,a5,3X,a4,3X)', advance='no') 'index','site'
-        case(hub_k)
+        case(hub_k,ueg)
             write (6,'(1X,a78)') 'k-points given in terms of the reciprocal lattice vectors of the crystal cell.'
             if (any(abs(ktwist) > 0.0_p)) then
                 write (6,'(1X,a26)', advance='no') 'Applying a twist angle of:'
@@ -270,7 +265,7 @@
         !        associated with the basis function are printed.  If false, only
         !        the quantum numbers are printed.
 
-        use system, only: system_type, hub_real
+        use system, only: system_type, read_in, hub_k, ueg
 
         type(basis_fn), intent(in) :: b
         integer, intent(in), optional :: ind
@@ -308,7 +303,7 @@
         end if
         if (print_all) then
             write (io,'(5X,i2)', advance='no') b%ms
-            if (system_type == hub_k .or. system_type == read_in) write (io,'(4X,f12.8)', advance='no') b%sp_eigv
+            if (system_type == hub_k .or. system_type == ueg .or. system_type == read_in) write (io,'(4X,f12.8)', advance='no') b%sp_eigv
         end if
         if (present(new_line)) then
             if (new_line) write (io,'()')
@@ -316,22 +311,25 @@
 
     end subroutine write_basis_fn
 
-    subroutine init_basis_fns()
-
-        ! Produce the basis functions.  The number of wavevectors is
-        ! equal to the number of sites in the crystal cell (ie the number
-        ! of k-points used to sample the FBZ of the primitive cell).
-        ! From the cell parameters and the "tilt" used (if any) generate
-        ! the list of wavevectors and hence the kinetic energy associated
-        ! with each basis function (two per wavevector to account for spin).
+    subroutine init_model_basis_fns()
+
+        ! Produce the basis functions for model Hamiltonian systems.
+        !
+        ! The number of wavevectors is equal to the number of sites in the
+        ! crystal cell (ie the number of k-points used to sample the FBZ of the
+        ! primitive cell).  From the cell parameters and the "tilt" used (if
+        ! any) generate the list of wavevectors and hence the kinetic energy
+        ! associated with each basis function (two per wavevector to account for
+        ! spin).
 
         use checking, only: check_allocate, check_deallocate
+        use system
         use m_mrgref, only: mrgref
         use errors, only: stop_all
         use parallel, only: parent
 
         integer :: limits(3,3), nmax(3), kp(3) ! Support a maximum of 3 dimensions.
-        integer :: i, j, k, ibasis, ierr
+        integer :: i, j, k, ibasis, ierr, nspatial
         type(basis_fn), allocatable, target :: tmp_basis_fns(:)
         type(basis_fn), pointer :: basis_fn_p
         integer, allocatable :: basis_fns_ranking(:)
@@ -374,10 +372,15 @@
         ! This is identical again to the real space formulation, except the FBZ
         ! is essentially infinite (as there is no underlying crystal lattice).
 
+        ! For the Heisenberg model, each site has a single spin which must be either
+        ! up or down, so only need 1 bit for each site => nbasis = nsites
+        ! For the fermionic systems, each spatial has an alpha and beta spin orbital,
+        ! each of which could be occupied or unoccupied.
+        ! Initially we will only consider the spatial orbitals when constructing
+        ! the basis and will expand it out to spin orbitals later.
         select case(system_type)
-        case(hub_k, hub_real)
-            ! Hubbard model has 2 spin-orbitals per site/wavevector.
-            nbasis = 2*nsites
+        case(hub_k, hub_real, heisenberg)
+            nspatial = nsites
             ! Maximum limits...
             ! [Does it show that I've been writing a lot of python recently?]
             nmax = 0 ! Set nmax(i) to be 0 for unused higher dimensions.
@@ -391,16 +394,18 @@
             end forall
         case(ueg)
             ! UEG has 2 spin-orbitals per wavevector.  We include all
-            ! wavevectors up to an energy cutoff.
+            ! wavevectors up to an energy cutoff, so we won't precisely count
+            ! the number of basis functions right now.
             ! We actually generate all wavevectors in the smallest
-            ! line/square/cube which encloses all wavevectors within the cutoff.
+            ! line/square/cube which encloses all wavevectors within the cutoff
+            ! and discard those outside the cutoff.
             nmax = 0
             forall (i=1:ndim) nmax(i) = ceiling(sqrt(2*ueg_ecutoff))
-            nbasis = 2*(2*nmax(1)+1)**ndim
+            nspatial = (2*nmax(1)+1)**ndim
         end select
 
-        allocate(tmp_basis_fns(nbasis/2), stat=ierr)
-        call check_allocate('tmp_basis_fns',nbasis/2,ierr)
+        allocate(tmp_basis_fns(nspatial), stat=ierr)
+        call check_allocate('tmp_basis_fns',nspatial,ierr)
 
         ! Find all alpha spin orbitals.
         ibasis = 0
@@ -411,19 +416,24 @@
                     ! the crystal cell.
                     kp = (/ i, j, k /)
                     if (in_FBZ(kp(1:ndim))) then
-                        if (ibasis==nbasis/2) then
+                        if (ibasis == nspatial) then
                             call stop_all('init_basis_fns','Too many basis functions found.')
                         else
                             ! Have found an allowed wavevector/site.
                             ! Add 2 spin orbitals to the set of the basis functions.
                             ibasis = ibasis + 1
-                            call init_basis_fn(tmp_basis_fns(ibasis), kp(1:ndim), 1)
+                            call init_basis_fn(tmp_basis_fns(ibasis), l=kp(1:ndim), ms=1)
                             if (system_type==ueg .and. real(dot_product(kp,kp),p)/2 > ueg_ecutoff) then
                                 ! Have found a wavevector with too large KE.
                                 ! Discard.
                                 ! Note that we don't use the calculated kinetic
                                 ! energy as it's in a.u. (ueg_ecutoff is in
                                 ! scaled units) and includes any twist.
+                                ! Avoid the chance of having allocated
+                                ! additional %l elements (eg if rejecting the
+                                ! final basis function tested).
+                                deallocate(tmp_basis_fns(ibasis)%l, stat=ierr) 
+                                call check_deallocate('tmp_basis_fns(basis_fns_ranking(i',ierr)
                                 ibasis = ibasis - 1
                             end if
                         end if
@@ -431,39 +441,57 @@
                 end do
             end do
         end do
-
+        
         select case(system_type)
-        case(hub_k, hub_real)
-            if (ibasis /= nbasis/2) call stop_all('init_basis_fns','Not enough basis functions found.')
+        case(hub_k, hub_real, heisenberg)
+            if (ibasis /= nspatial) call stop_all('init_basis_fns','Not enough basis functions found.')
+        case(ueg)
+        end select
+
+        allocate(basis_fns_ranking(nspatial), stat=ierr)
+        call check_allocate('basis_fns_ranking',nbasis,ierr)
+
+        ! Convert nbasis to being in terms of spin-orbitals if applicable.
+        select case(system_type)
         case(ueg)
             ! Set nbasis to be the number of basis functions found to be within
             ! the energy cutoff.
             ! Yes, I know this could be evaluated as one knows the 'volume'
             ! occupied by each wavevector, but I just cba.
             nbasis = 2*ibasis
+            nspatial = ibasis
+            nvirt = nbasis - nel
+        case(hub_k, hub_real)
+            ! nvirt set in init_system
+            nbasis = 2*nspatial
+        case(heisenberg)
+            ! nvirt set in init_system
+            nbasis = nspatial
         end select
 
-        allocate(basis_fns_ranking(nbasis/2), stat=ierr)
-        call check_allocate('basis_fns_ranking',nbasis/2,ierr)
+        ! Rank by kinetic energy (applies to momentum space basis sets only).
+        select case(system_type)
+        case(hub_k, ueg)
+            call mrgref(tmp_basis_fns(:nspatial)%sp_eigv, basis_fns_ranking)
+        case(hub_real, heisenberg)
+            forall (i=1:nsites) basis_fns_ranking(i) = i
+        end select
+
         allocate(basis_fns(nbasis), stat=ierr)
         call check_allocate('basis_fns',nbasis,ierr)
 
-        ! Rank by kinetic energy (applies to momentum space formulation only).
-        select case(system_type)
-        case(hub_k, ueg)
-            call mrgref(tmp_basis_fns(:nbasis/2)%kinetic, basis_fns_ranking)
-        case(hub_real)
-            forall (i=1:nbasis/2) basis_fns_ranking(i) = i
-        end select
-
         ! Form the list of sorted basis functions with both alpha and beta
         ! spins.
-        do i = 1, nbasis/2
+        do i = 1, nspatial
             ! Can't set a kpoint equal to another kpoint as then the k pointers
             ! can be assigned whereas we want to *copy* the values.
             basis_fn_p => tmp_basis_fns(basis_fns_ranking(i))
-            call init_basis_fn(basis_fns(2*i-1), basis_fn_p%l, basis_fn_p%ms)
-            call init_basis_fn(basis_fns(2*i), basis_fn_p%l, -basis_fn_p%ms)
+            if (system_type == heisenberg) then
+                call init_basis_fn(basis_fns(i), l=basis_fn_p%l)
+            else
+                call init_basis_fn(basis_fns(2*i-1), l=basis_fn_p%l, ms=basis_fn_p%ms)
+                call init_basis_fn(basis_fns(2*i), l=basis_fn_p%l, ms=-basis_fn_p%ms)
+            end if
             deallocate(tmp_basis_fns(basis_fns_ranking(i))%l, stat=ierr)
             call check_deallocate('tmp_basis_fns(basis_fns_ranking(i',ierr)
         end do
@@ -473,58 +501,14 @@
         call check_deallocate('basis_fns_ranking',ierr)
 
         if (parent) then
-            write (6,'(1X,a15,/,1X,15("-"),/)') 'Basis functions'
-            write (6,'(1X,a27)') 'Spin given in units of 1/2.'
-            if (system_type == hub_real) then
-                write (6,'(1X,a63,/)') 'Site positions given in terms of the primitive lattice vectors.'
-                write (6,'(1X,a5,3X,a4,3X)', advance='no') 'index','site'
-            else
-                write (6,'(1X,a78)') 'k-points given in terms of the reciprocal lattice vectors of the crystal cell.'
-                if (any(abs(ktwist) > 0.0_p)) then
-                    write (6,'(1X,a26)', advance='no') 'Applying a twist angle of:'
-                    write (6,'(1X,"(",f6.4)', advance='no') ktwist(1)
-                    do i = 2, ndim
-                        write (6,'(",",f6.4)', advance='no') ktwist(i)
-                    end do
-                    write (6,'(").")')
-                end if
-                write (6,'()')
-                write (6,'(1X,a5,3X,a7)', advance='no') 'index','k-point'
-            end if
-            do i = 1, ndim
-                write (6,'(3X)', advance='no')
-            end do
-            write (6,'(a2)', advance='no') 'ms'
-            if (system_type == hub_real) then
-                write(6,'()')
-            else
-                write(6,'(5X,a14)') 'kinetic energy'
-            end if
+            call write_basis_fn_header()
             do i = 1, nbasis
-                write (6,'(1X,i5,2X)',advance='no') i
-                call write_basis_fn(basis_fns(i), new_line=.true.)
+                call write_basis_fn(basis_fns(i), ind=i, new_line=.true.)
             end do
             write (6,'()')
         end if
 
-    end subroutine init_basis_fns
-
-    subroutine end_basis_fns()
-
-        ! Clean up basis functions.
-
-        use checking, only: check_deallocate
-
-        integer :: ierr, i
-
-        do i = 1, nbasis
-            deallocate(basis_fns(i)%l, stat=ierr)
-            call check_deallocate('basis_fns(i',ierr)
-        end do
-        deallocate(basis_fns, stat=ierr)
-        call check_deallocate('basis_fns',ierr)
-
-    end subroutine end_basis_fns
+    end subroutine init_model_basis_fns
 
     pure function spin_symmetry(i, j) result(spin_match)
 
