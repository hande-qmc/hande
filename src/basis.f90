--- conflicted
+++ resolved
@@ -134,11 +134,7 @@
         if (present(l)) then
             b%l = l
             if (system_type == hub_k) then
-<<<<<<< HEAD
-                b%kinetic = calc_kinetic(l)
-=======
                 b%sp_eigv = calc_kinetic(l)
->>>>>>> c2d95dfd
             else
                 b%sp_eigv = 0.0_p
             end if
@@ -193,7 +189,7 @@
         write (6,'(1X,a27)') 'Spin given in units of 1/2.'
 
         select case(system_type)
-        case(hub_real)
+        case(hub_real,heisenberg)
             write (6,'(1X,a63,/)') 'Site positions given in terms of the primitive lattice vectors.'
             write (6,'(1X,a5,3X,a4,3X)', advance='no') 'index','site'
         case(hub_k)
@@ -221,7 +217,7 @@
         if (print_long) then
             write (6,'(a2)', advance='no') 'ms'
 
-            if (system_type == hub_real) then
+            if (system_type == hub_real .or. system_type == heisenberg) then
                 write(6,'()')
             else
                 write(6,'(5X,a7)') '<i|h|i>'
@@ -291,11 +287,7 @@
         end if
         if (print_all) then
             write (io,'(5X,i2)', advance='no') b%ms
-<<<<<<< HEAD
-            if (system_type == hub_k) write (io,'(4X,f12.8)', advance='no') b%kinetic
-=======
-            if (system_type /= hub_real) write (io,'(4X,f12.8)', advance='no') b%sp_eigv
->>>>>>> c2d95dfd
+            if (system_type == hub_k .or. system_type == read_in) write (io,'(4X,f12.8)', advance='no') b%sp_eigv
         end if
         if (present(new_line)) then
             if (new_line) write (io,'()')
