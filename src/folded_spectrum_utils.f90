module folded_spectrum_utils

!TO DO:
! tau finder.
! calculating P__, P_o, Po_.
! optimise diagonal matrix element evaluation.

! Utilities for folded-spectrum method of obtaining excited states in FCIQMC.
! As the Hamiltonian matrix is squared, the spawning/death process must
! stochastically sample both sums in \sum_ij H_ij H_jk.  There are now 4 kinds
! of moves in such a process:

! 1) self spawning
!      ___
!     / _ \
!    | / \ |
!     \\.//

! 2) granddaughter spawning
!      __   __
!    ./  \./  \.
!
!    a special case (which is automatically dealt with) of this is
!      __
!    ./  \.
!     \__/
!
! 3) daughter spawning
!     _
!    / \
!    \./____.
!
! 4) daughter spawning
!          _
!         / \
!    .____\./
!
! FS is easily implemented as a wrapper around FCIQMC for all existing system
! types.
!
! See documentation/theory/folded_spectrum/ for details.

use const

use fciqmc_data, only: fold_line
use determinants, only: det_info

implicit none

type(det_info), save :: cdet_excit

contains

    subroutine init_folded_spectrum()

        ! Initialise folded spectrum data.

        use fciqmc_data, only: P__, Po_, P_o, X__, Xo_, X_o, tau, H00
        real(p) :: P_renorm

        ! set folded spectrum generation probabilities
        ! renormalise P__, Po_, P_o (just in case)
        P_renorm = P__ + Po_ + P_o
        P__ = P__ / P_renorm
        Po_ = Po_ / P_renorm
        P_o = P_o / P_renorm

        ! calculate chis for split generation
        X__ = sqrt(tau / P__ )
        Xo_ = sqrt(tau / Po_)
        X_o = sqrt(tau / P_o )

        !remove E0 from the fold_line
        fold_line = fold_line - H00

    end subroutine init_folded_spectrum

    subroutine create_cdet_excit(cdet_in, connection, cdet_out)

        ! Generate a complete excited determinant from another determinant and
        ! the excitation information connecting the two determinants.
        !
        ! In:
        !    cdet_in: info on the current determinant that we will excite
        !        from.  The f field must be set.
        !    connection: excitation connecting cdet_in to cdet_out.  Note that
        !        the perm field is not used.
        ! In/Out:
        !    cdet_out info: on the determinant that we will excite to.  Note
        !        that the appropriate fields of cdet_out must be allocated.

        use determinants, only: det_info
        use proc_pointers, only: decoder_ptr
        use excitations, only: excit, create_excited_det

        type(det_info), intent(in)  :: cdet_in
        type(excit), intent(in)     :: connection
        type(det_info), intent(inout) :: cdet_out

        ! Create the excited determinant bit string representation
        call create_excited_det(cdet_in%f, connection, cdet_out%f)

        ! Decode the excited determinant bit string representation
        call decoder_ptr(cdet_out%f,cdet_out)

    end subroutine create_cdet_excit

<<<<<<< HEAD
    subroutine fs_spawner(rng, cdet, parent_sign, nspawn, connection)
=======
    subroutine fs_spawner(cdet, parent_sign, gen_excit_ptr, nspawn, connection)
>>>>>>> 2b4c9cdf

        ! Attempt to spawn a new particle on a daughter or granddaughter determinant according to
        ! the folded spectrum algorithm for a given system
        !
        ! In:
        !    cdet: info on the current determinant (cdet) that we will spawn
        !        from.
        !    parent_sign: sign of the population on the parent determinant (i.e.
        !        either a positive or negative integer).
<<<<<<< HEAD
        ! In/Out:
        !    rng: random number generator.
=======
        !    gen_excit_ptr: procedure pointer to excitation generators.
        !        gen_excit_ptr%full *must* be set to a procedure which generates
        !        a complete excitation.
>>>>>>> 2b4c9cdf
        ! Out:
        !    nspawn: number of particles spawned.  0 indicates the spawning
        !        attempt was unsuccessful.
        !    connection: excitation connection between the current determinant
        !        and the child determinant, on which progeny are spawned.

        use excitations, only: excit
        use fciqmc_data, only: tau, H00, X__, X_o, Xo_, P__, Po_, P_o
        use excitations, only: create_excited_det, get_excitation
        use basis, only: basis_length
<<<<<<< HEAD
        use dSFMT_interface, only: dSFMT_t, get_rand_close_open
=======
        use dSFMT_interface, only: genrand_real2
        use proc_pointers, only: gen_excit_ptr_t, sc0_ptr
>>>>>>> 2b4c9cdf
        use spawning, only: nspawn_from_prob, set_child_sign

        implicit none
        type(det_info), intent(in) :: cdet
        integer, intent(in) :: parent_sign
<<<<<<< HEAD
        type(dSFMT_t), intent(inout) :: rng
=======
        type(gen_excit_ptr_t), intent(in) :: gen_excit_ptr
>>>>>>> 2b4c9cdf
        integer, intent(out) :: nspawn
        type(excit), intent(out) :: connection

        real(p)          :: choose_double_elt_type

        real(p)          :: Pgen_ki, Pgen_jk
        real(p)          :: pspawn_ki, pspawn_jk
        integer          :: nspawn_ki, nspawn_jk
        real(p)          :: hmatel_ki, hmatel_jk
        type(excit)      :: connection_ki, connection_jk

        ! 0. Choose the type of double element you're going to spawn
        choose_double_elt_type = get_rand_close_open(rng)

        if (choose_double_elt_type <= Po_ ) then
            !     _
            !    / \
            !    \./____.
            !    i,k    j

            ! 1.1 Generate first random excitation and probability of spawning there from cdet
            !    (in this case we stay on the same place)
            Pgen_ki = 1
            hmatel_ki =  sc0_ptr(cdet%f) - H00 - fold_line !***optimise this with stored/calculated values

            ! Calculate P_gen for the first excitation
            pspawn_ki = Xo_ * abs(hmatel_ki) / Pgen_ki

            ! Attempt spawning
            nspawn_ki = nspawn_from_prob(rng, pspawn_ki)

            if (nspawn_ki > 0 ) then
            ! Successful spawning on ki

                ! Generate the second random excitation
<<<<<<< HEAD
                call gen_excit_ptr(rng, cdet, Pgen_jk, connection_jk, hmatel_jk)
=======
                call gen_excit_ptr%full(cdet, Pgen_jk, connection_jk, hmatel_jk)
>>>>>>> 2b4c9cdf

                ! Calculate P_gen for the second excitation
                pspawn_jk = Xo_ * abs(hmatel_jk) / Pgen_jk

                ! Attempt spawning
                nspawn_jk = nspawn_from_prob(rng, pspawn_jk)

                if (nspawn_jk > 0) then
                ! Successful spawning on jk

                    ! Combine the spawning numbers
                    nspawn = nspawn_ki * nspawn_jk

                    ! If H_ij is positive, then the spawned walker is of opposite
                    ! sign to the parent, otherwise the spawned walkers if of the same
                    ! sign as the parent.
                    call set_child_sign(hmatel_ki*hmatel_jk, parent_sign, nspawn)

                    ! Set connection to the address of the spawned element
                    connection = connection_jk

                else
                    ! Unsuccessful spawning on jk, set nspawn = 0
                    nspawn = 0
                end if

            else
                ! Unsuccessful spawning  on ki, set nspawn = 0
                nspawn = 0
            end if

        else if (choose_double_elt_type <= Po_ + P_o ) then

            !          _
            !         / \
            !    .____\./
            !    i    k,j

            ! Generate first random excitation and probability of spawning there from cdet
<<<<<<< HEAD
            call gen_excit_ptr(rng, cdet, Pgen_ki, connection_ki, hmatel_ki)
=======
            call gen_excit_ptr%full(cdet, Pgen_ki, connection_ki, hmatel_ki)
>>>>>>> 2b4c9cdf

            ! Calculate P_gen for the first excitation
            pspawn_ki = X_o * abs(hmatel_ki) / Pgen_ki

            ! Attempt spawning
            nspawn_ki = nspawn_from_prob(rng, pspawn_ki)

            if (nspawn_ki > 0 ) then
            ! Successful spawning on ki

                ! Generate the second random excitation
                !    (in this case we stay on the same place)
                ! (i)  generate the first excited determinant
                call create_cdet_excit(cdet, connection_ki, cdet_excit) !could optimise this with create_excited det - we only need %f
                ! (ii) calculate Pgen and hmatel on this site
                Pgen_jk = 1
                hmatel_jk = sc0_ptr(cdet_excit%f) - H00 - fold_line !***optimise this with stored/calculated values

                ! Calculate P_gen for the second excitation
                pspawn_jk = X_o * abs(hmatel_jk) / Pgen_jk

                ! Attempt spawning
                nspawn_jk = nspawn_from_prob(rng, pspawn_jk)

                if (nspawn_jk > 0) then
                ! Successful spawning on jk

                    ! Combine the spawning numbers
                    nspawn = nspawn_ki * nspawn_jk

                    ! If H_ij is positive, then the spawned walker is of opposite
                    ! sign to the parent, otherwise the spawned walkers if of the same
                    ! sign as the parent.
                    call set_child_sign(hmatel_ki*hmatel_jk, parent_sign, nspawn)

                    ! Set connection to the address of the spawned element
                    connection = connection_ki

                else
                    ! Unsuccessful spawning on jk, set nspawn = 0
                    nspawn = 0
                end if

            else
                ! Unsuccessful spawning on ki, set nspawn = 0
                nspawn = 0
            end if

        else

            !      __   __
            !    ./  \./  \.
            !    i    k    j
            !
            !    i __
            !    ./  \.
            !     \__/ k
            !    j
            !
            ! The latter is taken care of automatically.

            ! Generate first random excitation and probability of spawning there from cdet
<<<<<<< HEAD
            call gen_excit_ptr(rng, cdet, Pgen_ki, connection_ki, hmatel_ki)
=======
            call gen_excit_ptr%full(cdet, Pgen_ki, connection_ki, hmatel_ki)
>>>>>>> 2b4c9cdf

            ! Calculate P_gen for the first excitation
            pspawn_ki = X__ * abs(hmatel_ki) / Pgen_ki

            ! Attempt spawning
            nspawn_ki = nspawn_from_prob(rng, pspawn_ki)

            if (nspawn_ki > 0 ) then
            ! Successful spawning on ki

                ! Generate the second random excitation
                ! (i)  generate the first excited determinant
                call create_cdet_excit(cdet, connection_ki, cdet_excit)
                ! (ii) excite again
<<<<<<< HEAD
                call gen_excit_ptr(rng, cdet_excit, Pgen_jk, connection_jk, hmatel_jk)
=======
                call gen_excit_ptr%full(cdet_excit, Pgen_jk, connection_jk, hmatel_jk)
>>>>>>> 2b4c9cdf

                ! Calculate P_gen for the second excitation
                pspawn_jk = X__ * abs(hmatel_jk) / Pgen_jk

                ! Attempt spawning
                nspawn_jk = nspawn_from_prob(rng, pspawn_jk)

                if (nspawn_jk > 0) then
                ! Successful spawning on jk

                    ! Combine the spawning numbers
                    nspawn = nspawn_ki * nspawn_jk

                    ! If H_ij is positive, then the spawned walker is of opposite
                    ! sign to the parent, otherwise the spawned walkers if of the same
                    ! sign as the parent.
                    call set_child_sign(hmatel_ki*hmatel_jk, parent_sign, nspawn)

                    ! Calculate the excited determinant (can be up to degree 4)
                    ! (i)   add up the number of excitations
                    connection%nexcit = connection_ki%nexcit + connection_jk%nexcit
                    ! (ii)  combine the annihilations
                    connection%from_orb(:connection_ki%nexcit) = &
                                   connection_ki%from_orb(:connection_ki%nexcit)

                    connection%from_orb(connection_ki%nexcit+1:connection%nexcit) = &
                                   connection_jk%from_orb(:connection_jk%nexcit)

                    ! (iii) combine the creations
                    connection%to_orb(:connection_ki%nexcit) = &
                                   connection_ki%to_orb(:connection_ki%nexcit)

                    connection%to_orb(connection_ki%nexcit+1:connection%nexcit) = &
                                   connection_jk%to_orb(:connection_jk%nexcit)

                    ! (iv) combine the permutations
                    connection%perm = connection_jk%perm .eqv. connection_ki%perm

                else
                    ! Unsuccessful spawning on jk, set nspawn = 0
                    nspawn = 0
                end if

            else
                ! Unsuccessful spawning  on ki, set nspawn = 0
                nspawn = 0
            end if

        endif

    end subroutine fs_spawner

    subroutine fs_stochastic_death(rng, Kii, population, tot_population, ndeath)

        ! Particles will attempt to die with probability
        !  p_d = tau*M_ii
        ! where tau is the timestep and M_ii is the appropriate diagonal
        ! matrix element.
        ! For FSFCIQMC M_ii = (K_ii-fold_line)^2  - S
        ! where S is the shift, fold_line is the point about which we fold
        ! the spectrum and  K_ii is
        !  K_ii =  < D_i | H | D_i > - E_0.

        ! In:
        !    Kii: < D_i | H | D_i > - E_0, where D_i is the determinant on
        !         which the particles reside.
        ! In/Out:
        !    rng: random number generator.
        !    population: number of particles on determinant D_i.
        !    tot_population: total number of particles.
        ! Out:
        !    ndeath: running total of number of particles died/cloned.

        ! Note that population and tot_population refer to a single 'type' of
        ! population, i.e. either a set of Hamiltonian walkers or a set of
        ! Hellmann--Feynman walkers.

        use death, only: stochastic_death
        use dSFMT_interface, only: dSFMT_t

        real(p), intent(in) :: Kii
        type(dSFMT_t), intent(inout) :: rng
        integer, intent(inout) :: population, ndeath
        integer(lint), intent(inout) :: tot_population

        ! Corresponds to:
        !      ___
        !     / _ \
        !    | / \ |
        !     \\.//

        call stochastic_death(rng, (Kii-fold_line)**2, population, tot_population, ndeath)

    end subroutine fs_stochastic_death

end module folded_spectrum_utils<|MERGE_RESOLUTION|>--- conflicted
+++ resolved
@@ -105,28 +105,21 @@
 
     end subroutine create_cdet_excit
 
-<<<<<<< HEAD
-    subroutine fs_spawner(rng, cdet, parent_sign, nspawn, connection)
-=======
-    subroutine fs_spawner(cdet, parent_sign, gen_excit_ptr, nspawn, connection)
->>>>>>> 2b4c9cdf
+    subroutine fs_spawner(rng, cdet, parent_sign, gen_excit_ptr, nspawn, connection)
 
         ! Attempt to spawn a new particle on a daughter or granddaughter determinant according to
         ! the folded spectrum algorithm for a given system
         !
+        ! In/Out:
+        !    rng: random number generator.
         ! In:
         !    cdet: info on the current determinant (cdet) that we will spawn
         !        from.
         !    parent_sign: sign of the population on the parent determinant (i.e.
         !        either a positive or negative integer).
-<<<<<<< HEAD
-        ! In/Out:
-        !    rng: random number generator.
-=======
         !    gen_excit_ptr: procedure pointer to excitation generators.
         !        gen_excit_ptr%full *must* be set to a procedure which generates
         !        a complete excitation.
->>>>>>> 2b4c9cdf
         ! Out:
         !    nspawn: number of particles spawned.  0 indicates the spawning
         !        attempt was unsuccessful.
@@ -137,22 +130,15 @@
         use fciqmc_data, only: tau, H00, X__, X_o, Xo_, P__, Po_, P_o
         use excitations, only: create_excited_det, get_excitation
         use basis, only: basis_length
-<<<<<<< HEAD
         use dSFMT_interface, only: dSFMT_t, get_rand_close_open
-=======
-        use dSFMT_interface, only: genrand_real2
         use proc_pointers, only: gen_excit_ptr_t, sc0_ptr
->>>>>>> 2b4c9cdf
         use spawning, only: nspawn_from_prob, set_child_sign
 
         implicit none
+        type(dSFMT_t), intent(inout) :: rng
         type(det_info), intent(in) :: cdet
         integer, intent(in) :: parent_sign
-<<<<<<< HEAD
-        type(dSFMT_t), intent(inout) :: rng
-=======
         type(gen_excit_ptr_t), intent(in) :: gen_excit_ptr
->>>>>>> 2b4c9cdf
         integer, intent(out) :: nspawn
         type(excit), intent(out) :: connection
 
@@ -188,11 +174,7 @@
             ! Successful spawning on ki
 
                 ! Generate the second random excitation
-<<<<<<< HEAD
-                call gen_excit_ptr(rng, cdet, Pgen_jk, connection_jk, hmatel_jk)
-=======
-                call gen_excit_ptr%full(cdet, Pgen_jk, connection_jk, hmatel_jk)
->>>>>>> 2b4c9cdf
+                call gen_excit_ptr%full(rng, cdet, Pgen_jk, connection_jk, hmatel_jk)
 
                 ! Calculate P_gen for the second excitation
                 pspawn_jk = Xo_ * abs(hmatel_jk) / Pgen_jk
@@ -232,11 +214,7 @@
             !    i    k,j
 
             ! Generate first random excitation and probability of spawning there from cdet
-<<<<<<< HEAD
-            call gen_excit_ptr(rng, cdet, Pgen_ki, connection_ki, hmatel_ki)
-=======
-            call gen_excit_ptr%full(cdet, Pgen_ki, connection_ki, hmatel_ki)
->>>>>>> 2b4c9cdf
+            call gen_excit_ptr%full(rng, cdet, Pgen_ki, connection_ki, hmatel_ki)
 
             ! Calculate P_gen for the first excitation
             pspawn_ki = X_o * abs(hmatel_ki) / Pgen_ki
@@ -299,11 +277,7 @@
             ! The latter is taken care of automatically.
 
             ! Generate first random excitation and probability of spawning there from cdet
-<<<<<<< HEAD
-            call gen_excit_ptr(rng, cdet, Pgen_ki, connection_ki, hmatel_ki)
-=======
-            call gen_excit_ptr%full(cdet, Pgen_ki, connection_ki, hmatel_ki)
->>>>>>> 2b4c9cdf
+            call gen_excit_ptr%full(rng, cdet, Pgen_ki, connection_ki, hmatel_ki)
 
             ! Calculate P_gen for the first excitation
             pspawn_ki = X__ * abs(hmatel_ki) / Pgen_ki
@@ -318,11 +292,7 @@
                 ! (i)  generate the first excited determinant
                 call create_cdet_excit(cdet, connection_ki, cdet_excit)
                 ! (ii) excite again
-<<<<<<< HEAD
-                call gen_excit_ptr(rng, cdet_excit, Pgen_jk, connection_jk, hmatel_jk)
-=======
-                call gen_excit_ptr%full(cdet_excit, Pgen_jk, connection_jk, hmatel_jk)
->>>>>>> 2b4c9cdf
+                call gen_excit_ptr%full(rng, cdet_excit, Pgen_jk, connection_jk, hmatel_jk)
 
                 ! Calculate P_gen for the second excitation
                 pspawn_jk = X__ * abs(hmatel_jk) / Pgen_jk
