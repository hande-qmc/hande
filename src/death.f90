--- conflicted
+++ resolved
@@ -33,13 +33,8 @@
         use dSFMT_interface, only: genrand_real2
 
         real(p), intent(in) :: Kii
-<<<<<<< HEAD
         integer, intent(inout) :: population, ndeath
         integer(lint), intent(inout) :: tot_population
-=======
-        integer, intent(inout) :: population, tot_population
-        integer, intent(out) :: ndeath
->>>>>>> ef48359e
 
         real(p) :: pd
         real(dp) :: r
