--- conflicted
+++ resolved
@@ -56,15 +56,11 @@
         case(hub_k)
             hmatel = get_hmatel_k(f1, f2)
         case(hub_real)
-<<<<<<< HEAD
-            hmatel = get_hmatel_real(dets_list(:,d1), dets_list(:,d2))
+            hmatel = get_hmatel_real(f1, f2)
         case(heisenberg)
-            hmatel = get_hmatel_heisenberg(dets_list(:,d1), dets_list(:,d2))
-=======
-            hmatel = get_hmatel_real(f1, f2)
+            hmatel = get_hmatel_heisenberg(f1, f2)
         case(read_in)
             hmatel = get_hmatel_mol(f1, f2)
->>>>>>> c2d95dfd
         end select
 
     end function get_hmatel
