--- conflicted
+++ resolved
@@ -149,12 +149,8 @@
 
         use determinants, only: det_info
         use dSFMT_interface, only:  genrand_real2
-<<<<<<< HEAD
-        use excitations, only: calc_pgen_hub_k, excit
+        use excitations, only: excit
         use hamiltonian, only: slater_condon2_hub_k_excit
-=======
-        use excitations, only: calc_pgen_real, excit
->>>>>>> 861334cc
         use fciqmc_data, only: tau
         use system, only: hub_k_coulomb, nalpha, nbeta, nvirt
 
@@ -293,24 +289,15 @@
         !    connection: excitation connection between the current determinant
         !        and the child determinant, on which progeny are spawned.
 
-<<<<<<< HEAD
         use determinants, only: det_info
         use dSFMT_interface, only:  genrand_real2
         use excitations, only: excit
         use fciqmc_data, only: tau
-        use hamiltonian, only: slater_condon1_hub_real_excit
 
         type(det_info), intent(in) :: cdet
         integer, intent(in) :: parent_sign
         integer, intent(out) :: nspawn
         type(excit), intent(out) :: connection
-=======
-        ! 1. Chose a random connected excitation.
-        call choose_ia_real(cdet%occ_list, cdet%f, i, a, nvirt_avail)
-
-        ! 2. Find probability of generating this excited determinant.
-        pgen = calc_pgen_real(cdet%occ_list, cdet%f, nvirt_avail)
->>>>>>> 861334cc
 
         real(p) :: psuccess, pspawn, pgen, hmatel
 
@@ -656,7 +643,7 @@
         !    formulation of the Hubbard model.
 
         use determinants, only: det_info
-        use excitations, only: calc_pgen_hub_real, excit
+        use excitations, only: calc_pgen_real, excit
         use hamiltonian, only: slater_condon1_hub_real_excit
 
         type(det_info), intent(in) :: cdet
@@ -670,10 +657,10 @@
         connection%nexcit = 1
 
         ! 1. Chose a random connected excitation.
-        call choose_ia_hub_real(cdet%occ_list, cdet%f, connection%from_orb(1), connection%to_orb(1), nvirt_avail)
+        call choose_ia_real(cdet%occ_list, cdet%f, connection%from_orb(1), connection%to_orb(1), nvirt_avail)
 
         ! 2. Find probability of generating this excited determinant.
-        pgen = calc_pgen_hub_real(cdet%occ_list, cdet%f, nvirt_avail)
+        pgen = calc_pgen_real(cdet%occ_list, cdet%f, nvirt_avail)
 
         ! 3. find the connecting matrix element.
         call slater_condon1_hub_real_excit(cdet%f, connection, hmatel)
