--- conflicted
+++ resolved
@@ -627,11 +627,11 @@
         spawn%head(thread_id,iproc_spawn) = spawn%head(thread_id,iproc_spawn) + nthreads
 
         ! Zero it as not all fields are set.
-        spawn%sdata(:,spawn%head(thread_id,iproc_spawn)) = 0
+        spawn%sdata(:,spawn%head(thread_id,iproc_spawn)) = 0_int_s
 
         ! Set info in spawning array.
-        spawn%sdata(:spawn%bit_str_len,spawn%head(thread_id,iproc_spawn)) = f_new
-        spawn%sdata(spawn%bit_str_len+particle_type,spawn%head(thread_id,iproc_spawn)) = nspawn
+        spawn%sdata(:spawn%bit_str_len,spawn%head(thread_id,iproc_spawn)) = int(f_new, int_s)
+        spawn%sdata(spawn%bit_str_len+particle_type,spawn%head(thread_id,iproc_spawn)) = int(nspawn, int_s)
 
     end subroutine add_spawned_particle
 
@@ -668,12 +668,12 @@
         spawn%head(thread_id,iproc_spawn) = spawn%head(thread_id,iproc_spawn) + nthreads
 
         ! Zero it as not all fields are set.
-        spawn%sdata(:,spawn%head(thread_id,iproc_spawn)) = 0
+        spawn%sdata(:,spawn%head(thread_id,iproc_spawn)) = 0_int_s
 
         ! Set info in spawning array.
-        spawn%sdata(:spawn%bit_str_len,spawn%head(thread_id,iproc_spawn)) = f_new
-        spawn%sdata(spawn%bit_str_len+particle_type,spawn%head(thread_id,iproc_spawn)) = nspawn
-        spawn%sdata(spawn%flag_indx,spawn%head(thread_id,iproc_spawn)) = flag
+        spawn%sdata(:spawn%bit_str_len,spawn%head(thread_id,iproc_spawn)) = int(f_new, int_s)
+        spawn%sdata(spawn%bit_str_len+particle_type,spawn%head(thread_id,iproc_spawn)) = int(nspawn, int_s)
+        spawn%sdata(spawn%flag_indx,spawn%head(thread_id,iproc_spawn)) = int(flag, int_s)
 
     end subroutine add_flagged_spawned_particle
 
@@ -708,11 +708,11 @@
         spawn%head(thread_id,iproc_spawn) = spawn%head(thread_id,iproc_spawn) + nthreads
 
         ! Zero it as not all fields are set.
-        spawn%sdata(:,spawn%head(thread_id,iproc_spawn)) = 0
+        spawn%sdata(:,spawn%head(thread_id,iproc_spawn)) = 0_int_s
 
         ! Set info in spawning array.
-        spawn%sdata(:spawn%bit_str_len,spawn%head(thread_id,iproc_spawn)) = f_new
-        spawn%sdata(spawn%bit_str_len+1:spawn%bit_str_len+spawn%ntypes,spawn%head(thread_id,iproc_spawn)) = nspawn
+        spawn%sdata(:spawn%bit_str_len,spawn%head(thread_id,iproc_spawn)) = int(f_new, int_s)
+        spawn%sdata(spawn%bit_str_len+1:spawn%bit_str_len+spawn%ntypes,spawn%head(thread_id,iproc_spawn)) = int(nspawn, int_s)
 
     end subroutine add_spawned_particles
 
@@ -753,18 +753,7 @@
 
         iproc_spawn = assign_particle_processor(f_new, basis_length, spawn%hash_seed, spawn%hash_shift, spawn%move_freq, nprocs)
 
-<<<<<<< HEAD
-        ! Move to the next position in the spawning array.
-        spawn%head(thread_id,iproc_spawn) = spawn%head(thread_id,iproc_spawn) + nthreads
-
-        ! Set info in spawning array.
-        ! Zero it as not all fields are set.
-        spawn%sdata(:,spawn%head(thread_id,iproc_spawn)) = 0_int_s
-        spawn%sdata(:spawn%bit_str_len,spawn%head(thread_id,iproc_spawn)) = int(f_new, int_s)
-        spawn%sdata(spawn%bit_str_len+particle_type,spawn%head(thread_id,iproc_spawn)) = int(nspawn, int_s)
-=======
         call add_spawned_particle(f_new, nspawn, particle_type, iproc_spawn, spawn)
->>>>>>> 68c07df4
 
     end subroutine create_spawned_particle
 
@@ -805,22 +794,7 @@
 
         iproc_spawn = assign_particle_processor(f_new, basis_length, spawn%hash_seed, spawn%hash_shift, spawn%move_freq, nprocs)
 
-<<<<<<< HEAD
-        ! Move to the next position in the spawning array.
-        spawn%head(thread_id,iproc_spawn) = spawn%head(thread_id,iproc_spawn) + nthreads
-
-        ! Set info in spawning array.
-        ! Zero it as not all fields are set.
-        spawn%sdata(:,spawn%head(thread_id,iproc_spawn)) = 0_int_s
-        spawn%sdata(:spawn%bit_str_len,spawn%head(thread_id,iproc_spawn)) = int(f_new, int_s)
-        spawn%sdata(spawn%bit_str_len+particle_type,spawn%head(thread_id,iproc_spawn)) = int(nspawn, int_s)
-        ! initiator_flag: flag indicating the staturs of the parent determinant.
-        !     initiator_flag = 0 indicates the parent is an initiator.
-        !     initiator_flag = 1 indicates the parent is not an initiator.
-        spawn%sdata(spawn%flag_indx,spawn%head(thread_id,iproc_spawn)) = int(cdet%initiator_flag, int_s)
-=======
         call add_flagged_spawned_particle(f_new, nspawn, particle_type, cdet%initiator_flag, iproc_spawn, spawn)
->>>>>>> 68c07df4
 
     end subroutine create_spawned_particle_initiator
 
@@ -868,18 +842,7 @@
 
             iproc_spawn = assign_particle_processor(f_new, basis_length, spawn%hash_seed, spawn%hash_shift, spawn%move_freq, nprocs)
 
-<<<<<<< HEAD
-            ! Move to the next position in the spawning array.
-            spawn%head(thread_id,iproc_spawn) = spawn%head(thread_id,iproc_spawn) + nthreads
-
-            ! Set info in spawning array.
-            ! Zero it as not all fields are set.
-            spawn%sdata(:,spawn%head(thread_id,iproc_spawn)) = 0_int_s
-            spawn%sdata(:spawn%bit_str_len,spawn%head(thread_id,iproc_spawn)) = int(f_new, int_s)
-            spawn%sdata(spawn%bit_str_len+particle_type,spawn%head(thread_id,iproc_spawn)) = int(nspawn, int_s)
-=======
             call add_spawned_particle(f_new, nspawn, particle_type, iproc_spawn, spawn)
->>>>>>> 68c07df4
 
         end if
 
@@ -929,22 +892,7 @@
 
             iproc_spawn = assign_particle_processor(f_new, basis_length, spawn%hash_seed, spawn%hash_shift, spawn%move_freq, nprocs)
 
-<<<<<<< HEAD
-            ! Move to the next position in the spawning array.
-            spawn%head(thread_id,iproc_spawn) = spawn%head(thread_id,iproc_spawn) + nthreads
-
-            ! Set info in spawning array.
-            ! Zero it as not all fields are set.
-            spawn%sdata(:,spawn%head(thread_id,iproc_spawn)) = 0_int_s
-            spawn%sdata(:spawn%bit_str_len,spawn%head(thread_id,iproc_spawn)) = int(f_new, int_s)
-            spawn%sdata(spawn%bit_str_len+particle_type,spawn%head(thread_id,iproc_spawn)) = int(nspawn, int_s)
-            ! initiator_flag: flag indicating the staturs of the parent determinant.
-            !     initiator_flag = 0 indicates the parent is an initiator.
-            !     initiator_flag = 1 indicates the parent is not an initiator.
-            spawn%sdata(spawn%flag_indx,spawn%head(thread_id,iproc_spawn)) = int(cdet%initiator_flag, int_s)
-=======
             call add_flagged_spawned_particle(f_new, nspawn, particle_type, cdet%initiator_flag, iproc_spawn, spawn)
->>>>>>> 68c07df4
 
         end if
 
@@ -994,15 +942,7 @@
 
             iproc_spawn = assign_particle_processor(f_new, basis_length, spawn%hash_seed, spawn%hash_shift, spawn%move_freq, nprocs)
 
-<<<<<<< HEAD
-            ! Set info in spawning array.
-            ! Zero it as not all fields are set.
-            spawn%sdata(:,spawn%head(thread_id,iproc_spawn)) = 0_int_s
-            spawn%sdata(:spawn%bit_str_len,spawn%head(thread_id,iproc_spawn)) = int(f_new, int_s)
-            spawn%sdata(spawn%bit_str_len+particle_type,spawn%head(thread_id,iproc_spawn)) = int(nspawn, int_s)
-=======
             call add_spawned_particle(f_new, nspawn, particle_type, iproc_spawn, spawn)
->>>>>>> 68c07df4
 
         end if
 
@@ -1052,19 +992,7 @@
 
             iproc_spawn = assign_particle_processor(f_new, basis_length, spawn%hash_seed, spawn%hash_shift, spawn%move_freq, nprocs)
 
-<<<<<<< HEAD
-            ! Set info in spawning array.
-            ! Zero it as not all fields are set.
-            spawn%sdata(:,spawn%head(thread_id,iproc_spawn)) = 0_int_s
-            spawn%sdata(:spawn%bit_str_len,spawn%head(thread_id,iproc_spawn)) = int(f_new, int_s)
-            spawn%sdata(spawn%bit_str_len+particle_type,spawn%head(thread_id,iproc_spawn)) = int(nspawn, int_s)
-            ! initiator_flag: flag indicating the staturs of the parent determinant.
-            !     initiator_flag = 0 indicates the parent is an initiator.
-            !     initiator_flag = 1 indicates the parent is not an initiator.
-            spawn%sdata(spawn%flag_indx,spawn%head(thread_id,iproc_spawn)) = int(cdet%initiator_flag, int_s)
-=======
             call add_flagged_spawned_particle(f_new, nspawn, particle_type, cdet%initiator_flag, iproc_spawn, spawn)
->>>>>>> 68c07df4
 
         end if
 
@@ -1132,15 +1060,7 @@
             call stop_all('create_spawned_particle_density_matrix',&
                            'There is no space left in the spawning array.')
 
-<<<<<<< HEAD
-        ! Set info in spawning array.
-        ! Zero it as not all fields are set.
-        spawn%sdata(:,spawn%head(thread_id,iproc_spawn)) = 0_int_s
-        spawn%sdata(:spawn%bit_str_len,spawn%head(thread_id,iproc_spawn)) = int(f_new_tot, int_s)
-        spawn%sdata(spawn%bit_str_len+particle_type,spawn%head(thread_id,iproc_spawn)) = int(nspawn, int_s)
-=======
         call add_spawned_particle(f_new_tot, nspawn, particle_type, iproc_spawn, spawn)
->>>>>>> 68c07df4
 
     end subroutine create_spawned_particle_density_matrix
 
@@ -1215,15 +1135,7 @@
             call stop_all('create_spawned_particle_half_density_matrix',&
                            'There is no space left in the spawning array.')
 
-<<<<<<< HEAD
-        ! Set info in spawning array.
-        ! Zero it as not all fields are set.
-        spawn%sdata(:,spawn%head(thread_id,iproc_spawn)) = 0_int_s
-        spawn%sdata(:spawn%bit_str_len,spawn%head(thread_id,iproc_spawn)) = int(f_new_tot, int_s)
-        spawn%sdata(spawn%bit_str_len+particle_type,spawn%head(thread_id,iproc_spawn)) = int(nspawn, int_s)
-=======
         call add_spawned_particle(f_new_tot, nspawn, particle_type, iproc_spawn, spawn)
->>>>>>> 68c07df4
 
     end subroutine create_spawned_particle_half_density_matrix
 
@@ -1308,15 +1220,7 @@
                 call stop_all('create_spawned_particle_truncated_half_density_matrix',&
                                'There is no space left in the spawning array.')
 
-<<<<<<< HEAD
-            ! Set info in spawning array.
-            ! Zero it as not all fields are set.
-            spawn%sdata(:,spawn%head(thread_id,iproc_spawn)) = 0_int_s
-            spawn%sdata(:spawn%bit_str_len,spawn%head(thread_id,iproc_spawn)) = int(f_new_tot, int_s)
-            spawn%sdata(spawn%bit_str_len+particle_type,spawn%head(thread_id,iproc_spawn)) = int(nspawn, int_s)
-=======
             call add_spawned_particle(f_new_tot, nspawn, particle_type, iproc_spawn, spawn)
->>>>>>> 68c07df4
 
         end if
 
@@ -1391,15 +1295,7 @@
                 call stop_all('create_spawned_particle_truncated_density_matrix', &
                                'There is no space left in the spawning array.')
 
-<<<<<<< HEAD
-            ! Set info in spawning array.
-            ! Zero it as not all fields are set.
-            spawn%sdata(:,spawn%head(thread_id,iproc_spawn)) = 0_int_s
-            spawn%sdata(:spawn%bit_str_len,spawn%head(thread_id,iproc_spawn)) = int(f_new_tot, int_s)
-            spawn%sdata(total_basis_length+particle_type,spawn%head(thread_id,iproc_spawn)) = int(nspawn, int_s)
-=======
             call add_spawned_particle(f_new_tot, nspawn, particle_type, iproc_spawn, spawn)
->>>>>>> 68c07df4
 
         end if
 
