module search

use const
use excitations, only: get_excitation_level

implicit none

private
<<<<<<< HEAD
public :: binary_search
public :: binary_search_i0_list_trot
=======
public :: binary_search, tree_t, node_t, tree_add, tree_search

type node_t
    ! For use in BK-tree search of secondary references
    ! See also comments below under tree_add and tree_search
    ! A node contains a bitstring, and an array of edges, which go from 1 to the maximum excitation level
    ! possible in the current Fock space
    ! Each of the edges point to another node
    integer(i0), allocatable :: bstring(:)
    type(node_t), pointer :: edges(:) => null()
end type node_t

type tree_t
    ! For use in BK-tree search of secondary references
    ! A tree stores a pointer to the root node, and some of the constants specific to the system
    type(node_t), pointer :: root => null()
    ! Number of secondary references, allowed excitation from *all* of them (no individual control), 
    ! maximum excitation from ground state
    integer :: n_secondary_ref, ex_lvl, max_excit
end type tree_t
>>>>>>> ab83a7b9

interface binary_search
    ! All binary search procedures work in essentially the same way with the
    ! same interface (bar list to search & item to search for).
    module procedure binary_search_i0_list
    module procedure binary_search_int_32
    module procedure binary_search_int_64
    module procedure binary_search_real_p
end interface binary_search

contains

    pure subroutine binary_search_i0_list(list, item, istart, iend, hit, pos)

        ! Find where an item resides in a list of such items.
        ! Only elements between istart and iend are examined (use the
        ! array boundaries in the worst case).
        !
        ! In:
        !    list: a sorted i0 integer 2D list/array; the first dimension
        !        corresponds to 1D arrays to compare to item.
        !    item: an i0 integer 1D list/array.
        !    istart: first position to examine in the list.
        !    iend: last position to examine in the list.
        ! Out:
        !    hit: true if found item in list.
        !    pos: the position corresponding to item in list.
        !        If hit is true, then the element in this position is the same
        !        as item, else this is where item should go to keep the list
        !        sorted.

        use const, only: i0
        use bit_utils, only: bit_str_cmp

        integer(i0), intent(in) :: list(:,:), item(:)
        integer, intent(in) :: istart, iend
        logical, intent(out) :: hit
        integer, intent(out) :: pos

        integer :: hi, lo, compare

        if (istart > iend) then

            ! Already know the element has to be appended to the list.
            ! This should only occur if istart = iend + 1.
            pos = istart
            hit = .false.

        else

            ! Search range.
            lo = istart
            hi = iend

            ! Assume item doesn't exist in the list initially.
            hit = .false.

            do while (hi /= lo)
                ! Narrow the search range down in steps.

                ! Mid-point.
                ! We shift one of the search limits to be the mid-point.
                ! The successive dividing the search range by 2 gives a O[log N]
                ! search algorithm.
                pos = (hi+lo)/2

                compare = bit_str_cmp(list(:,pos), item)
                select case(compare)
                case (0)
                    ! hit!
                    hit = .true.
                    exit
                case(1)
                    ! list(:,pos) is "smaller" than item.
                    ! The lowest position item can take is hence pos + 1 (i.e. if
                    ! item is greater than pos by smaller than pos + 1).
                    lo = pos + 1
                case(-1)
                    ! list(:,pos) is "greater" than item.
                    ! The highest position item can take is hence pos (i.e. if item is
                    ! smaller than pos but greater than pos - 1).  This is why
                    ! we differ slightly from a standard binary search (where lo
                    ! is set to be pos+1 and hi to be pos-1 accordingly), as
                    ! a standard binary search assumes that the element you are
                    ! searching for actually appears in the array being
                    ! searched...
                    hi = pos
                end select

            end do

            ! If hi == lo, then we have narrowed the search down to one position but
            ! not checked if that position is the item we're hunting for.
            ! Because list can expand (i.e. we might be searching for an
            ! element which doesn't exist yet) the binary search can find either
            ! the element before or after where item should be placed.
            if (hi == lo) then
                compare = bit_str_cmp(list(:,hi), item)
                select case(compare)
                case (0)
                    ! hit!
                    hit = .true.
                    pos = hi
                case(1)
                    ! list(:,pos) is "smaller" than item.
                    ! item should be placed in the next slot.
                    pos = hi + 1
                case(-1)
                    ! list(:,pos) is "greater" than item.
                    ! item should ber placed here.
                    pos = hi
                end select
            end if

        end if

    end subroutine binary_search_i0_list

    pure subroutine binary_search_int_32(list, item, istart, iend, hit, pos)

        ! Find where an item resides in a list of such items.
        ! Only elements between istart and iend are examined (use the
        ! array boundaries in the worst case).
        !
        ! In:
        !    list: a sorted integer list/array.
        !    item: an integer to find in list.
        !    istart: first position to examine in the list.
        !    iend: last position to examine in the list.
        ! Out:
        !    hit: true if found item in list.
        !    pos: the position corresponding to item in list.
        !        If hit is true, then the element in this position is the same
        !        as item, else this is where item should go to keep the list
        !        sorted.

        use const, only: int_32

        integer(int_32), intent(in) :: list(:), item
        integer, intent(in) :: istart, iend
        logical, intent(out) :: hit
        integer, intent(out) :: pos

        integer :: hi, lo
        integer(int_32) :: compare

        if (istart > iend) then

            ! Already know the element has to be appended to the list.
            ! This should only occur if istart = iend + 1.
            pos = istart
            hit = .false.

        else

            ! Search range.
            lo = istart
            hi = iend

            ! Assume item doesn't exist in the list initially.
            hit = .false.

            do while (hi /= lo)
                ! Narrow the search range down in steps.

                ! Mid-point.
                ! We shift one of the search limits to be the mid-point.
                ! The successive dividing the search range by 2 gives a O[log N]
                ! search algorithm.
                pos = (hi+lo)/2

                compare = item - list(pos)
                if (compare == 0_int_32) then
                    ! hit!
                    hit = .true.
                    exit
                else if (compare > 0_int_32) then
                    ! list(pos) is "smaller" than item.
                    ! The lowest position item can take is hence pos + 1 (i.e. if
                    ! item is greater than pos by smaller than pos + 1).
                    lo = pos + 1
                else
                    ! list(pos) is "greater" than item.
                    ! The highest position item can take is hence pos (i.e. if item is
                    ! smaller than pos but greater than pos - 1).  This is why
                    ! we differ slightly from a standard binary search (where lo
                    ! is set to be pos+1 and hi to be pos-1 accordingly), as
                    ! a standard binary search assumes that the element you are
                    ! searching for actually appears in the array being
                    ! searched...
                    hi = pos
                end if

            end do

            ! If hi == lo, then we have narrowed the search down to one position but
            ! not checked if that position is the item we're hunting for.
            ! Because list can expand (i.e. we might be searching for an
            ! element which doesn't exist yet) the binary search can find either
            ! the element before or after where item should be placed.
            if (hi == lo) then
                compare = item - list(hi)
                if (compare == 0_int_32) then
                    ! hit!
                    hit = .true.
                    pos = hi
                else if (compare > 0_int_32) then
                    ! list(pos) is smaller than item.
                    ! item should be placed in the next slot.
                    pos = hi + 1
                else
                    ! list(pos) is greater than item.
                    ! item should be placed here.
                    pos = hi
                end if
            end if

        end if

    end subroutine binary_search_int_32

    pure subroutine binary_search_int_64(list, item, istart, iend, hit, pos)

        ! Find where an item resides in a list of such items.
        ! Only elements between istart and iend are examined (use the
        ! array boundaries in the worst case).
        !
        ! In:
        !    list: a sorted integer list/array.
        !    item: an integer to find in list.
        !    istart: first position to examine in the list.
        !    iend: last position to examine in the list.
        ! Out:
        !    hit: true if found item in list.
        !    pos: the position corresponding to item in list.
        !        If hit is true, then the element in this position is the same
        !        as item, else this is where item should go to keep the list
        !        sorted.

        use const, only: int_64

        integer(int_64), intent(in) :: list(:), item
        integer, intent(in) :: istart, iend
        logical, intent(out) :: hit
        integer, intent(out) :: pos

        integer :: hi, lo
        integer(int_64) :: compare

        if (istart > iend) then

            ! Already know the element has to be appended to the list.
            ! This should only occur if istart = iend + 1.
            pos = istart
            hit = .false.

        else

            ! Search range.
            lo = istart
            hi = iend

            ! Assume item doesn't exist in the list initially.
            hit = .false.

            do while (hi /= lo)
                ! Narrow the search range down in steps.

                ! Mid-point.
                ! We shift one of the search limits to be the mid-point.
                ! The successive dividing the search range by 2 gives a O[log N]
                ! search algorithm.
                pos = (hi+lo)/2

                compare = item - list(pos)
                if (compare == 0_int_64) then
                    ! hit!
                    hit = .true.
                    exit
                else if (compare > 0_int_64) then
                    ! list(pos) is "smaller" than item.
                    ! The lowest position item can take is hence pos + 1 (i.e. if
                    ! item is greater than pos by smaller than pos + 1).
                    lo = pos + 1
                else
                    ! list(pos) is "greater" than item.
                    ! The highest position item can take is hence pos (i.e. if item is
                    ! smaller than pos but greater than pos - 1).  This is why
                    ! we differ slightly from a standard binary search (where lo
                    ! is set to be pos+1 and hi to be pos-1 accordingly), as
                    ! a standard binary search assumes that the element you are
                    ! searching for actually appears in the array being
                    ! searched...
                    hi = pos
                end if

            end do

            ! If hi == lo, then we have narrowed the search down to one position but
            ! not checked if that position is the item we're hunting for.
            ! Because list can expand (i.e. we might be searching for an
            ! element which doesn't exist yet) the binary search can find either
            ! the element before or after where item should be placed.
            if (hi == lo) then
                compare = item - list(hi)
                if (compare == 0_int_64) then
                    ! hit!
                    hit = .true.
                    pos = hi
                else if (compare > 0_int_64) then
                    ! list(pos) is smaller than item.
                    ! item should be placed in the next slot.
                    pos = hi + 1
                else
                    ! list(pos) is greater than item.
                    ! item should be placed here.
                    pos = hi
                end if
            end if

        end if

    end subroutine binary_search_int_64

    pure subroutine binary_search_real_p(list, item, istart, iend, hit, pos)

        ! Find where an item resides in a list of such items.
        ! Only elements between istart and iend are examined (use the
        ! array boundaries in the worst case).
        !
        ! NB item is tested to be within depsilon of list values, rather than equality.
        !
        ! In:
        !    list: a sorted real list/array.
        !    item: a real to find in list.
        !    istart: first position to examine in the list.
        !    iend: last position to examine in the list.
        ! Out:
        !    hit: true if found item in list.
        !    pos: the position corresponding to item in list.
        !        If hit is true, then the element in this position is the same
        !        as item, else this is where item should go to keep the list
        !        sorted.

        use const, only: p, depsilon

        real(p), intent(in) :: list(:), item
        integer, intent(in) :: istart, iend
        logical, intent(out) :: hit
        integer, intent(out) :: pos

        integer :: hi, lo
        real(p) :: compare

        if (istart > iend) then

            ! Already know the element has to be appended to the list.
            ! This should only occur if istart = iend + 1.
            pos = istart
            hit = .false.

        else

            ! Search range.
            lo = istart
            hi = iend

            ! Assume item doesn't exist in the list initially.
            hit = .false.

            do while (hi /= lo)
                ! Narrow the search range down in steps.

                ! Mid-point.
                ! We shift one of the search limits to be the mid-point.
                ! The successive dividing the search range by 2 gives a O[log N]
                ! search algorithm.
                pos = (hi+lo)/2

                compare = item - list(pos)
                if (abs(compare) < depsilon) then
                    ! hit!
                    hit = .true.
                    exit
                else if (compare > 0.0_p) then
                    ! list(pos) is "smaller" than item.
                    ! The lowest position item can take is hence pos + 1 (i.e. if
                    ! item is greater than pos by smaller than pos + 1).
                    lo = pos + 1
                else
                    ! list(pos) is "greater" than item.
                    ! The highest position item can take is hence pos (i.e. if item is
                    ! smaller than pos but greater than pos - 1).  This is why
                    ! we differ slightly from a standard binary search (where lo
                    ! is set to be pos+1 and hi to be pos-1 accordingly), as
                    ! a standard binary search assumes that the element you are
                    ! searching for actually appears in the array being
                    ! searched...
                    hi = pos
                end if

            end do

            ! If hi == lo, then we have narrowed the search down to one position but
            ! not checked if that position is the item we're hunting for.
            ! Because list can expand (i.e. we might be searching for an
            ! element which doesn't exist yet) the binary search can find either
            ! the element before or after where item should be placed.
            if (hi == lo) then
                compare = item - list(hi)
                if (abs(compare) < depsilon) then
                    ! hit!
                    hit = .true.
                    pos = hi
                else if (compare > 0.0_p) then
                    ! list(pos) is smaller than item.
                    ! item should be placed in the next slot.
                    pos = hi + 1
                else
                    ! list(pos) is greater than item.
                    ! item should be placed here.
                    pos = hi
                end if
            end if

        end if

    end subroutine binary_search_real_p

<<<<<<< HEAD
    pure subroutine binary_search_i0_list_trot(list, item, istart, iend, hit, pos)

        ! Based on binary_search_i0_list with a different comparator operator.

        ! Find where an item resides in a list of such items.
        ! Only elements between istart and iend are examined (use the
        ! array boundaries in the worst case).
        !
        ! In:
        !    list: a sorted i0 integer 2D list/array; the first dimension
        !        corresponds to 1D arrays to compare to item.
        !    item: an i0 integer 1D list/array.
        !    istart: first position to examine in the list.
        !    iend: last position to examine in the list.
        ! Out:
        !    hit: true if found item in list.
        !    pos: the position corresponding to item in list.
        !        If hit is true, then the element in this position is the same
        !        as item, else this is where item should go to keep the list
        !        sorted.

        use bit_utils, only: bit_str_cmp_trot
        use const, only: i0

        integer(i0), intent(in) :: list(:,:), item(:)
        integer, intent(in) :: istart, iend
        logical, intent(out) :: hit
        integer, intent(out) :: pos

        integer :: hi, lo, compare

        if (istart > iend) then

            ! Already know the element has to be appended to the list.
            ! This should only occur if istart = iend + 1.
            pos = istart
            hit = .false.

        else

            ! Search range.
            lo = istart
            hi = iend

            ! Assume item doesn't exist in the list initially.
            hit = .false.

            do while (hi /= lo)
                ! Narrow the search range down in steps.

                ! Mid-point.
                ! We shift one of the search limits to be the mid-point.
                ! The successive dividing the search range by 2 gives a O[log N]
                ! search algorithm.
                pos = (hi+lo)/2

                compare = bit_str_cmp_trot(list(:,pos), item)
                select case(compare)
                case (0)
                    ! hit!
                    hit = .true.
                    exit
                case(1)
                    ! list(:,pos) is "smaller" than item.
                    ! The lowest position item can take is hence pos + 1 (i.e. if
                    ! item is greater than pos by smaller than pos + 1).
                    lo = pos + 1
                case(-1)
                    ! list(:,pos) is "greater" than item.
                    ! The highest position item can take is hence pos (i.e. if item is
                    ! smaller than pos but greater than pos - 1).  This is why
                    ! we differ slightly from a standard binary search (where lo
                    ! is set to be pos+1 and hi to be pos-1 accordingly), as
                    ! a standard binary search assumes that the element you are
                    ! searching for actually appears in the array being
                    ! searched...
                    hi = pos
                end select

            end do

            ! If hi == lo, then we have narrowed the search down to one position but
            ! not checked if that position is the item we're hunting for.
            ! Because list can expand (i.e. we might be searching for an
            ! element which doesn't exist yet) the binary search can find either
            ! the element before or after where item should be placed.
            if (hi == lo) then
                compare = bit_str_cmp_trot(list(:,hi), item)
                select case(compare)
                case (0)
                    ! hit!
                    hit = .true.
                    pos = hi
                case(1)
                    ! list(:,pos) is "smaller" than item.
                    ! item should be placed in the next slot.
                    pos = hi + 1
                case(-1)
                    ! list(:,pos) is "greater" than item.
                    ! item should ber placed here.
                    pos = hi
                end select
            end if

        end if

    end subroutine binary_search_i0_list_trot
=======
    subroutine tree_add(this, next_bstring)

        ! This builds a Hamming-distance BK-tree for k-nearest neighbour search
        ! A very good explanation can be found here: 
        ! https://daniel-j-h.github.io/post/nearest-neighbors-in-metric-spaces/
        ! In:
        !   next_bstring: the current bitstring to be added to the tree.
        ! In/out:
        !   this: the BK-tree object we're adding the bitstring to.

        type(tree_t), intent(inout) :: this
        integer(i0), intent(in) :: next_bstring(:)
        type(node_t), pointer :: curr_node => null()
        integer(i0), pointer :: parent(:) => null()
        type(node_t), pointer :: child(:) => null()
        integer :: excit_lvl

        ! Initialises the root node
        if (.not. associated(this%root)) then
            allocate(this%root)
        end if
        curr_node => this%root
        if (.not. allocated(curr_node%bstring)) then
            ! If the node was initialised but empty, store the bitstring here
            curr_node%bstring = next_bstring
        else if (.not. associated(curr_node%edges)) then
            ! If the node has a bitstring, compare and allocate edges, and store the bitstring at the end 
            ! of the correct edge
            excit_lvl = get_excitation_level(curr_node%bstring, next_bstring)
            allocate(curr_node%edges(this%max_excit))
            curr_node%edges(excit_lvl)%bstring = next_bstring
        else
            do
                ! If the node has both a bitstring and allocated edges, that means
                ! you have a descend another level

                ! This looks redundant but it's not, since the do loop goes on forever
                ! you'll get to the end of the 'branch' and see a node with unallocated edges
                if (.not. associated(curr_node%edges)) then
                  allocate(curr_node%edges(this%max_excit))
                end if
                parent => curr_node%bstring
                child => curr_node%edges
                excit_lvl = get_excitation_level(parent, next_bstring)
                curr_node => child(excit_lvl)
                if (.not. allocated(curr_node%bstring)) then
                    curr_node%bstring = next_bstring
                    exit
                end if
            end do
        end if

    end subroutine tree_add

    recursive function tree_search(this, new_bstring, curr_node, offset) result(hit)
        
        ! This is a recursive, depth-first traversal of a Hamming-distance BK-tree.
        ! This implementation was in part inspired by the C++ implementation here
        ! https://www.geeksforgeeks.org/bk-tree-introduction-implementation/ 
        ! and the Python implementation here
        ! https://github.com/ahupp/bktree
        !
        ! [TODO]: A non-recursive search may improve performance, and an example in Python 
        ! using deque can be found at https://github.com/benhoyt/pybktree
        ! In:
        !   this: the BK-tree object we're searching.
        !   new_bstring: we'd like to know if new_bstring falls within ex_lvl of any of the bitstrings within the tree.
        !   curr_node: which node are we currently on in the recursive dive into the tree.
        !   offset: in ccmc.f90::multiref_check_ex_level we need to change ex_lvl essentially so this convenience argument is added
        ! Returns:
        !   hit: true if new_bstring is within ex_lvl(+offset) of any of the bistrings stored in the tree.

        type(tree_t), intent(in) :: this
        integer(i0), intent(in) :: new_bstring(:)
        integer :: excit_lvl, endlvl, startlvl, lvl
        type(node_t), intent(in) :: curr_node
        integer, intent(in), optional :: offset
        logical :: hit
        integer :: ex_lvl

        excit_lvl = get_excitation_level(curr_node%bstring, new_bstring)
        
        if (.not. present(offset)) then
            ex_lvl = this%ex_lvl
        else
            ex_lvl = offset
        end if

        if (excit_lvl <= ex_lvl) then
            ! the current node is within ex_lvl of the new bitstring
            hit = .true.
            return
        end if
        
        ! If not, descend recursively into a subspace of the tree
        startlvl = excit_lvl - ex_lvl
        endlvl = excit_lvl + ex_lvl
        if (startlvl <= ex_lvl) then
            ! We already establishedd that this bitstring is not within ex_lvl of the current node
            startlvl = ex_lvl + 1
        end if
        if (endlvl > this%max_excit) then
            endlvl = this%max_excit
        end if

        do lvl = startlvl, endlvl
            if (.not. associated(curr_node%edges)) then
                ! reached the bottom, nothing found
                hit = .false.
                return
            end if
            if (.not. allocated(curr_node%edges(lvl)%bstring)) then
                ! Empty node, look into the neighbour now
                continue
            else
                ! If this node has information in it, dig into it
                ! This is the recursive bit, and it is doing the descending / traversal into the tree
                if (.not. present(offset)) then
                    hit = tree_search(this, new_bstring, curr_node%edges(lvl))
                else
                    hit = tree_search(this, new_bstring, curr_node%edges(lvl), offset)
                end if
                if (hit) then
                    ! Again might look redundant but this check makes sure once hit = .true.
                    ! the result gets propagated to the top level and breaks recursion
                    hit = .true.
                    return
                end if
            end if
        end do

        ! nothing found after recursion, return false
        hit = .false. 
        return

    end function tree_search
>>>>>>> ab83a7b9
end module search<|MERGE_RESOLUTION|>--- conflicted
+++ resolved
@@ -6,11 +6,8 @@
 implicit none
 
 private
-<<<<<<< HEAD
-public :: binary_search
+public :: binary_search, tree_t, node_t, tree_add, tree_search
 public :: binary_search_i0_list_trot
-=======
-public :: binary_search, tree_t, node_t, tree_add, tree_search
 
 type node_t
     ! For use in BK-tree search of secondary references
@@ -30,7 +27,6 @@
     ! maximum excitation from ground state
     integer :: n_secondary_ref, ex_lvl, max_excit
 end type tree_t
->>>>>>> ab83a7b9
 
 interface binary_search
     ! All binary search procedures work in essentially the same way with the
@@ -460,7 +456,6 @@
 
     end subroutine binary_search_real_p
 
-<<<<<<< HEAD
     pure subroutine binary_search_i0_list_trot(list, item, istart, iend, hit, pos)
 
         ! Based on binary_search_i0_list with a different comparator operator.
@@ -568,7 +563,6 @@
         end if
 
     end subroutine binary_search_i0_list_trot
-=======
     subroutine tree_add(this, next_bstring)
 
         ! This builds a Hamming-distance BK-tree for k-nearest neighbour search
@@ -705,5 +699,4 @@
         return
 
     end function tree_search
->>>>>>> ab83a7b9
 end module search