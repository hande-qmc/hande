--- conflicted
+++ resolved
@@ -460,12 +460,7 @@
 
             character(255) :: restart_file
             integer :: restart_version_restart, calc_type_restart, nprocs_restart
-<<<<<<< HEAD
-            integer :: i0_length_restart
-=======
             integer :: i0_length_restart, nbasis_restart
-            type(c_ptr) :: ptr
->>>>>>> 8c2ea12e
             integer :: ierr
             real(p), target :: tmp(1)
             logical :: exists, resort
