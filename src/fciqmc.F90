--- conflicted
+++ resolved
@@ -99,12 +99,7 @@
 
             call encode_det(occ_list0, walker_dets(:,tot_walkers))
 
-<<<<<<< HEAD
             ! Reference det
-=======
-            walker_energies(tot_walkers) = 0.0_p
-
->>>>>>> 083e2605
             f0 = walker_dets(:,tot_walkers)
             ! Energy of reference determinant.
             select case(system_type)
@@ -331,7 +326,7 @@
                     end do
 
                     ! Clone or die.
-                    call stochastic_death(walker_energies(1,idet)-shift, walker_population(1,idet))
+                    call stochastic_death(walker_energies(1,idet)-shift, walker_population(1,idet), nparticles)
 
                 end do
 
@@ -554,7 +549,7 @@
                     end do
 
                     ! Clone or die.
-                    call stochastic_death(walker_energies(1,idet)-shift, walker_population(1,idet))
+                    call stochastic_death(walker_energies(1,idet)-shift, walker_population(1,idet), nparticles)
 
                 end do
 
