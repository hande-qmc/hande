--- conflicted
+++ resolved
@@ -507,12 +507,9 @@
         call mpi_bcast(seed, 1, mpi_integer, 0, mpi_comm_world, ierr)
         call mpi_bcast(shift_damping, 1, mpi_preal, 0, mpi_comm_world, ierr)
         call mpi_bcast(D0_population, 1, mpi_preal, 0, mpi_comm_world, ierr)
-<<<<<<< HEAD
         call mpi_bcast(no_renorm, 1, mpi_logical, 0, mpi_comm_world, ierr)
 
-=======
         call mpi_bcast(init_spin_inv_D0, 1, mpi_logical, 0, mpi_comm_world, ierr)
->>>>>>> 861334cc
         call mpi_bcast(CAS, 2, mpi_integer, 0, mpi_comm_world, ierr)
         call mpi_bcast(initiator_population, 1, mpi_integer, 0, mpi_comm_world, ierr)
 
