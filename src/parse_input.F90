--- conflicted
+++ resolved
@@ -75,14 +75,11 @@
                 system_type = hub_real
             case('HUBBARD_K','HUBBARD_MOMENTUM')
                 system_type = hub_k
-<<<<<<< HEAD
             case('HEISENBERG')
                 system_type = heisenberg
-=======
             case('READ')
                 system_type = read_in
                 if (item /= nitems) call reada(fcidump)
->>>>>>> c2d95dfd
 
             ! System information.
             case('LATTICE')
@@ -225,16 +222,13 @@
                 end do
             case('NO_RENORM')
                 no_renorm = .true.
-<<<<<<< HEAD
             case('SELECT_REFERENCE_DET')
                 select_ref_det_every_nreports = 20
                 if (item /= nitems) call readi(select_ref_det_every_nreports)
                 if (item /= nitems) call readf(ref_det_factor)
-=======
             case('ATTEMPT_SPAWN_PROB')
                 call readf(pattempt_single)
                 call readf(pattempt_double)
->>>>>>> c2d95dfd
 
             ! Calculation options: Folded spectrum.
             case('FOLD_LINE')
@@ -336,54 +330,40 @@
         integer :: ivec, jvec
         character(*), parameter :: this='check_input'
 
-        if (system_type /= read_in) then
-
-            if (.not.(allocated(lattice))) call stop_all(this, 'Lattice vectors not provided')
-
-<<<<<<< HEAD
         if (system_type /= heisenberg) then
             if (nel <= 0) call stop_all(this,'Number of electrons must be positive.')
-            if (nel > 2*nsites) call stop_all(this, 'More than two electrons per site.')
-            if (trial_function /= single_basis) call stop_all(this, 'Only a single determinant can be used as the reference&
-                                                 & state for this system. Other trial functions are not avaliable.')
-            if (guiding_function /= no_guiding) call stop_all(this, 'Importance sampling is only avaliable for the Heisenberg model&
-                                                            currently.')
-        end if
+                if (trial_function /= single_basis) call stop_all(this, 'Only a single determinant can be used as the reference&
+                                                     & state for this system. Other trial functions are not avaliable.')
+                if (guiding_function /= no_guiding) call stop_all(this, 'Importance sampling is only avaliable for the Heisenberg model&
+                                                                currently.')
+        end if
+
+        if (system_type /= read_in) then
+
+            if (.not.(allocated(lattice))) call stop_all(this, 'Lattice vectors not provided')
+
+            if (system_type == heisenberg) then
+                if (ms_in > nsites) call stop_all(this,'Value of Ms given is too large for this lattice.')
+                if ((-ms_in) > nsites) call stop_all(this,'Value of Ms given is too small for this lattice.')
+                if (mod(abs(ms_in),2) /=  mod(nsites,2)) call stop_all(this, 'Ms value specified is not possible for this lattice.')
+                if (staggered_magnetic_field /= 0.0_p .and. (.not.bipartite_lattice)) call stop_all(this, 'Cannot set a staggered field&
+                                                           & for this lattice because it is frustrated.')
+                if (staggered_magnetic_field /= 0.0_p .and. magnetic_field /= 0.0_p) &
+                    call stop_all(this, 'Cannot set a uniform and a staggered field at the same time.')
+                if ((guiding_function==neel_singlet_guiding) .and. trial_function /= neel_singlet) call stop_all(this, 'This &
+                                                         &guiding function is only avaliable when using the Neel singlet state &
+                                                         &as an energy estimator.') 
+            else
+                if (nel > 2*nsites) call stop_all(this, 'More than two electrons per site.')
+            end if
+
+            if (ndim > 3) call stop_all(this, 'Limited to 1,  2 or 3 dimensions')
         
-        if (system_type == heisenberg) then
-            if (ms_in > nsites) call stop_all(this,'Value of Ms given is too large for this lattice.')
-            if ((-ms_in) > nsites) call stop_all(this,'Value of Ms given is too small for this lattice.')
-            if (mod(abs(ms_in),2) /=  mod(nsites,2)) call stop_all(this, 'Ms value specified is not possible for this lattice.')
-            if (staggered_magnetic_field /= 0.0_p .and. (.not.bipartite_lattice)) call stop_all(this, 'Cannot set a staggered field&
-                                                       & for this lattice because it is frustrated.')
-            if (staggered_magnetic_field /= 0.0_p .and. magnetic_field /= 0.0_p) &
-                call stop_all(this, 'Cannot set a uniform and a staggered field at the same time.')
-            if ((guiding_function==neel_singlet_guiding) .and. trial_function /= neel_singlet) call stop_all(this, 'This &
-                                                     &guiding function is only avaliable when using the Neel singlet state &
-                                                     &as an energy estimator.') 
-        end if
-
-        if (init_spin_inv_D0 .and. ms_in /= 0) then
-            call warning(this, 'Flipping the reference state will give &
-                                            &a state which has a different value of Ms and so cannot be used here.')
-            init_spin_inv_D0 = .false.
-        end if
-        
-        if (triangular_lattice .and. (.not.bipartite_lattice) .and. (.not.finite_cluster)) then
-            call warning('check_input','Periodic boundary conditions may not be applied for these particular &
-                           &triangular lattice. Periodic boundary conditions are being turned off.')
-            finite_cluster = .true.
-        end if
-                                                            
-        do ivec = 1, ndim
-            do jvec = ivec+1, ndim
-                if (dot_product(lattice(:,ivec), lattice(:,jvec)) /= 0) then
-                    call stop_all(this, 'Lattice vectors are not orthogonal.')
-                end if
-=======
-            if (ndim > 3) call stop_all(this, 'Limited to 1,  2 or 3 dimensions')
-
-            if (nel > 2*nsites) call stop_all(this, 'More than two electrons per site.')
+            if (triangular_lattice .and. (.not.bipartite_lattice) .and. (.not.finite_cluster)) then
+                call warning('check_input','Periodic boundary conditions may not be applied for these particular &
+                               &triangular lattice. Periodic boundary conditions are being turned off.')
+                finite_cluster = .true.
+            end if
 
             do ivec = 1, ndim
                 do jvec = ivec+1, ndim
@@ -391,12 +371,15 @@
                         call stop_all(this, 'Lattice vectors are not orthogonal.')
                     end if
                 end do
->>>>>>> c2d95dfd
             end do
 
         end if
-
-        if (nel <= 0) call stop_all(this,'Number of electrons must be positive.')
+        
+        if (init_spin_inv_D0 .and. ms_in /= 0) then
+            call warning(this, 'Flipping the reference state will give &
+                                            &a state which has a different value of Ms and so cannot be used here.')
+            init_spin_inv_D0 = .false.
+        end if
 
         if (doing_calc(lanczos_diag)) then
             if (lanczos_basis_length <= 0) call stop_all(this,'Lanczos basis not positive.')
@@ -497,12 +480,9 @@
             call mpi_bcast(ktwist, ndim, mpi_preal, 0, mpi_comm_world, ierr)
         end if
         call mpi_bcast(separate_strings, 1, mpi_logical, 0, mpi_comm_world, ierr)
-<<<<<<< HEAD
         call mpi_bcast(select_ref_det_every_nreports, 1, mpi_integer, 0, mpi_comm_world, ierr)
         call mpi_bcast(ref_det_factor, 1, mpi_preal, 0, mpi_comm_world, ierr)
-=======
         call mpi_bcast(cas, 2, mpi_integer, 0, mpi_comm_world, ierr)
->>>>>>> c2d95dfd
 
         call mpi_bcast(ms_in, 1, mpi_integer, 0, mpi_comm_world, ierr)
         call mpi_bcast(sym_in, 1, mpi_integer, 0, mpi_comm_world, ierr)
@@ -549,12 +529,8 @@
         call mpi_bcast(pattempt_single, 1, mpi_preal, 0, mpi_comm_world, ierr)
         call mpi_bcast(pattempt_double, 1, mpi_preal, 0, mpi_comm_world, ierr)
 
-<<<<<<< HEAD
         call mpi_bcast(init_spin_inv_D0, 1, mpi_logical, 0, mpi_comm_world, ierr)
-        call mpi_bcast(CAS, 2, mpi_integer, 0, mpi_comm_world, ierr)
-=======
         call mpi_bcast(initiator_CAS, 2, mpi_integer, 0, mpi_comm_world, ierr)
->>>>>>> c2d95dfd
         call mpi_bcast(initiator_population, 1, mpi_integer, 0, mpi_comm_world, ierr)
 
         call mpi_bcast(lmag2, 1, mpi_integer, 0, mpi_comm_world, ierr)
