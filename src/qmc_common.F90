--- conflicted
+++ resolved
@@ -534,11 +534,7 @@
 
 ! --- Output routines ---
 
-<<<<<<< HEAD
-    subroutine initial_fciqmc_status(sys, qmc_in, qs, nb_comm, spawn_elsewhere, doing_ccmc)
-=======
-    subroutine initial_fciqmc_status(sys, qmc_in, qs, nb_comm, spawn_elsewhere, io_unit)
->>>>>>> ff3bf1bc
+    subroutine initial_fciqmc_status(sys, qmc_in, qs, nb_comm, spawn_elsewhere, doing_ccmc, io_unit)
 
         ! Calculate the projected energy based upon the initial walker
         ! distribution (either via a restart or as set during initialisation)
@@ -554,11 +550,8 @@
         !    spawn_elsewhere: number of particles spawned from the current
         !       processor to other processors.  Relevant only when restarting
         !       non-blocking calculations.
-<<<<<<< HEAD
         !    doing_ccmc: true if doing ccmc calculation.
-=======
         !    io_unit: io unit to write any reporting to.
->>>>>>> ff3bf1bc
 
         use determinants, only: det_info_t, alloc_det_info_t, dealloc_det_info_t, decode_det
         use energy_evaluation, only: local_energy_estimators, update_energy_estimators_send
@@ -575,13 +568,8 @@
         type(sys_t), intent(in) :: sys
         type(qmc_in_t), intent(in) :: qmc_in
         type(qmc_state_t), intent(inout), target :: qs
-<<<<<<< HEAD
         logical, optional, intent(in) :: nb_comm, doing_ccmc
-        integer, optional, intent(in) :: spawn_elsewhere
-=======
-        logical, optional, intent(in) :: nb_comm
         integer, optional, intent(in) :: spawn_elsewhere, io_unit
->>>>>>> ff3bf1bc
 
         integer :: idet, ispace
         real(dp) :: ntot_particles(qs%psip_list%nspaces)
@@ -671,17 +659,14 @@
         qs%estimators%D0_population_old = qs%estimators%D0_population
 
         if (.not. nb_comm_local .and. parent) then
-<<<<<<< HEAD
             if (doing_ccmc_loc) then
                 qs%estimators%nattempts = nint(qs%estimators%D0_population)
                 call write_qmc_report(qmc_in, qs, 0, ntot_particles, 0.0, .true., .false., cmplx_est=sys%read_in%comp, &
-                                        nattempts=.true.)
+                                        nattempts=.true., io_unit=io_unit)
             else
-                call write_qmc_report(qmc_in, qs, 0, ntot_particles, 0.0, .true., .false., cmplx_est=sys%read_in%comp)
+                call write_qmc_report(qmc_in, qs, 0, ntot_particles, 0.0, .true., .false., cmplx_est=sys%read_in%comp, &
+                    io_unit=io_unit)
             end if
-=======
-            call write_qmc_report(qmc_in, qs, 0, ntot_particles, 0.0, .true., .false., cmplx_est=sys%read_in%comp, io_unit=io_unit)
->>>>>>> ff3bf1bc
         end if
 
     end subroutine initial_fciqmc_status
