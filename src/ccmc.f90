--- conflicted
+++ resolved
@@ -619,98 +619,10 @@
                     if (debug) call prep_logging_mc_cycle(iter, logging_in, logging_info, sys%read_in%comp, &
                                                             min(sys%nel, qs%ref%ex_level+2))
 
-<<<<<<< HEAD
-                ! Three options for evolution:
-
-                ! * Original CCMC algorithm
-                !       + The number of excips on this processor determines the number
-                !         of cluster generations, each of which can spawn and die.
-                !         non-composite clusters therefore are seldom selected.
-                ! * 'full non-composite' algorithm, where spawning and death are split into two tranches.
-                !       + non-composite clusters (i.e. consisting of a single excitor):
-                !         enumerate explicitly (this is just the list of excitors)
-                !       + composite clusters, which must be selected stochastically (as in
-                !         the original algorithm for all clusters).  We sample the space
-                !         of composite clusters, choosing nattempts samples.  For convenience
-                !         nattempts = # excitors not on the reference (i.e. the number of
-                !         excitors which can actually be involved in a composite cluster).
-                ! * 'even selection' algorithm, where all clusters are selected with probability
-                !         proportional to their contribution to the final wavefunction.
-                !       + non-composite cluster enumerated as in full non-composite algorithm.
-                !       + composite clusters more complicated selection probability required.
-                call set_cluster_selections(selection_data, qs%estimators(1)%nattempts, min_cluster_size, max_cluster_size, &
-                                            D0_normalisation, tot_abs_real_pop, qs%psip_list%nstates, ccmc_in%full_nc, &
-                                            ccmc_in%even_selection)
-                call zero_ps_stats(ps_stats, qs%excit_gen_data%p_single_double%rep_accum%overflow_loc)
-
-                ! Initialise reduction variables outside the parallel region. (ndeath was initialised in init_mc_cycle above)
-                ! We need to count spawning attempts differently as there may be multiple spawns per cluster.
-                nattempts_spawn = 0
-                proj_energy_cycle = cmplx(0.0, 0.0, p)
-                D0_population_cycle = cmplx(0.0, 0.0, p)
-                ndeath_nc = 0
-                nparticles_change = 0.0_p
-
-                ! OpenMP chunk size determined completely empirically from a single
-                ! test.  Please feel free to improve...
-                ! NOTE: we can't refer to procedure pointers in shared blocks so
-                ! can't use default(none).  I *strongly* recommend turning
-                ! default(none) on when making changes and ensure that the only
-                ! errors relate to the procedure pointers...
-
-                !$omp parallel default(none) &
-                !$omp private(it, seen_D0, iexcip_pos, i) &
-                !$omp shared(rng, cumulative_abs_real_pops, tot_abs_real_pop,  &
-                !$omp        max_cluster_size, contrib, D0_normalisation, D0_pos, rdm,    &
-                !$omp        qs, sys, bloom_stats, min_cluster_size, ref_det,             &
-                !$omp        selection_data, ex_lvl_dist, ccmc_in, nprocs, ms_stats, &
-                !$omp        ps_stats, qmc_in, load_bal_in, logging_info, count_discard) &
-                !$omp reduction(+:D0_population_cycle,proj_energy_cycle,nattempts_spawn,ndeath,nparticles_change,ndeath_nc)
-                
-                ! Initialise private variables inside the parallel region
-
-                it = get_thread_id()
-                iexcip_pos = 0
-                seen_D0 = .false.
-                
-                !$omp do schedule(dynamic,200) 
-                do iattempt = 1, selection_data%nsingle_excitors + selection_data%nstochastic_clusters
-                    if (iattempt <= selection_data%nsingle_excitors) then
-                        ! As noncomposite clusters can't be above truncation level or linked-only all can accumulate +
-                        ! propagate. Only need to check not selecting the reference as we treat it separately.
-                        if (iattempt /= D0_pos) then
-                            ! Deterministically select each excip as a non-composite cluster.
-                            call select_nc_cluster(sys, qs%psip_list, qs%ref%f0, &
-                                        iattempt, qmc_in%initiator_pop, ccmc_in%even_selection, &
-                                        contrib(it)%cdet, contrib(it)%cluster, qs%excit_gen_data)
-
-                            if (qs%propagator%quasi_newton) contrib(it)%cdet%fock_sum = &
-                                            sum_fock_values_occ_list(sys, qs%propagator%sp_fock, contrib(it)%cdet%occ_list) &
-                                            - qs%ref%fock_sum
-                            ! [VAN]: This is quite dangerous when using OpenMP as selection_data is shared but updated here if
-                            ! [VAN]: in debug mode. However, this updated selection_data will only be used if selection logging
-                            ! [VAN]: according to comments. And logging cannot be used with openmp. Dangerous though.
-                            call do_ccmc_accumulation(sys, qs, contrib(it)%cdet, contrib(it)%cluster, logging_info, &
-                                                    D0_population_cycle, proj_energy_cycle, ccmc_in, ref_det, rdm, selection_data)
-                            call do_nc_ccmc_propagation(rng(it), sys, qs, ccmc_in, logging_info, bloom_stats, &
-                                                                contrib(it), nattempts_spawn, ps_stats(it))
-                        end if
-
-                    ! For OpenMP scalability, have this test inside a single loop rather
-                    ! than attempt to parallelise over two separate loops.
-                    else
-                        if (ccmc_in%even_selection) then
-                            call select_cluster_truncated(rng(it), sys, qs%psip_list, qs%ref%f0, &
-                                                        ccmc_in%linked, selection_data%nstochastic_clusters, D0_normalisation, &
-                                                        qmc_in%initiator_pop, selection_data, cumulative_abs_real_pops, &
-                                                        qs%ref%max_ex_level, min_cluster_size, max_cluster_size, &
-                                                        ex_lvl_dist, contrib(it)%cluster, contrib(it)%cdet, qs%excit_gen_data)
-=======
                     call get_D0_info(qs, sys%read_in%comp, D0_proc, D0_pos, nD0_proc, D0_normalisation)
                     ! Update the shift of the excitor locations to be the end of this
                     ! current iteration.
                     qs%spawn_store%spawn%hash_shift = qs%spawn_store%spawn%hash_shift + 1
->>>>>>> 7ba45480
 
                     if (ccmc_in%linked) then
                         ! The BCH expansion of the Hamiltonian terminates at fourth
@@ -720,30 +632,7 @@
                             ! In linked CCMC we can select the same excip multiple times.
                             max_cluster_size = 0
                         else
-<<<<<<< HEAD
-                            call select_cluster(rng(it), sys, qs%psip_list, qs%ref%f0, qs%ref%max_ex_level, ccmc_in%linked, &
-                                            selection_data%nstochastic_clusters, D0_normalisation, qmc_in%initiator_pop, &
-                                            cumulative_abs_real_pops, tot_abs_real_pop, min_cluster_size, max_cluster_size, &
-                                            logging_info, contrib(it)%cdet, contrib(it)%cluster, qs%excit_gen_data, &
-                                            ccmc_in%discard_threshold, count_discard)
-                        end if
-
-                        if (contrib(it)%cluster%excitation_level <= qs%ref%max_ex_level+2 .or. &
-                                (ccmc_in%linked .and. contrib(it)%cluster%excitation_level == huge(0))) then
-                            ! cluster%excitation_level == huge(0) indicates a cluster
-                            ! where two excitors share an elementary operator
-                            if (qs%propagator%quasi_newton) contrib(it)%cdet%fock_sum = &
-                                            sum_fock_values_occ_list(sys, qs%propagator%sp_fock, contrib(it)%cdet%occ_list) &
-                                            - qs%ref%fock_sum
-
-                            call do_ccmc_accumulation(sys, qs, contrib(it)%cdet, contrib(it)%cluster, logging_info, &
-                                                    D0_population_cycle, proj_energy_cycle, ccmc_in, ref_det, rdm, selection_data)
-                            call do_stochastic_ccmc_propagation(rng(it), sys, qs, &
-                                                                ccmc_in, logging_info, ms_stats(it), bloom_stats, &
-                                                                contrib(it), nattempts_spawn, ndeath, ps_stats(it))
-=======
                             max_cluster_size = 4
->>>>>>> 7ba45480
                         end if
                     else
                         ! Maximum possible cluster size that we can generate.
@@ -791,38 +680,6 @@
                         call update_selection_probabilities(ex_lvl_dist, abs(D0_normalisation), tot_abs_real_pop, selection_data)
                     end if
 
-
-<<<<<<< HEAD
-                    call do_ccmc_accumulation(sys, qs, contrib(it)%cdet, contrib(it)%cluster, logging_info, &
-                                            D0_population_cycle, proj_energy_cycle, ccmc_in, ref_det, rdm, selection_data)
-                    nattempts_spawn = nattempts_spawn + 1
-                   
-                    call perform_ccmc_spawning_attempt(rng(it), sys, qs, ccmc_in, logging_info, bloom_stats, &
-                            contrib(it), 1, ps_stats(it))
-                end do
-                !$omp end do
-
-                if (ccmc_in%full_nc .and. qs%psip_list%nstates > 0) then
-                    ! Do death exactly and directly for non-composite clusters
-                    !$omp do schedule(dynamic,200) private(dfock)
-                    do iattempt = 1, qs%psip_list%nstates
-                        ! Note we use the (encoded) population directly in stochastic_ccmc_death_nc
-                        ! (unlike the stochastic_ccmc_death) to avoid unnecessary decoding/encoding
-                        ! steps (cf comments in stochastic_death for FCIQMC).
-                        if (qs%propagator%quasi_newton) then
-                            dfock = sum_fock_values_bit_string(sys, qs%propagator%sp_fock, qs%psip_list%states(:,iattempt)) &
-                                - qs%ref%fock_sum
-                        end if
-                        call stochastic_ccmc_death_nc(rng(it), ccmc_in%linked, qs, iattempt==D0_pos, dfock, &
-                                          qs%psip_list%dat(1, iattempt), qs%estimators(1)%proj_energy_old, &
-                                          qs%psip_list%pops(1, iattempt), nparticles_change(1), ndeath_nc, &
-                                          logging_info)
-                        if (sys%read_in%comp) then
-                            call stochastic_ccmc_death_nc(rng(it), ccmc_in%linked, qs, iattempt==D0_pos, dfock, &
-                                              qs%psip_list%dat(1 ,iattempt), qs%estimators(2)%proj_energy_old, &
-                                              qs%psip_list%pops(2, iattempt), nparticles_change(2), ndeath_nc, &
-                                              logging_info)
-=======
                     ! Three options for evolution:
 
                     ! * Original CCMC algorithm
@@ -860,14 +717,17 @@
                     ! can't use default(none).  I *strongly* recommend turning
                     ! default(none) on when making changes and ensure that the only
                     ! errors relate to the procedure pointers...
+
                     !$omp parallel default(none) &
-                    !$omp private(it, iexcip_pos, i, seen_D0) &
+                    !$omp private(it, seen_D0, iexcip_pos, i) &
                     !$omp shared(rng, cumulative_abs_real_pops, tot_abs_real_pop,  &
                     !$omp        max_cluster_size, contrib, D0_normalisation, D0_pos, rdm,    &
                     !$omp        qs, sys, bloom_stats, min_cluster_size, ref_det,             &
                     !$omp        selection_data, ex_lvl_dist, ccmc_in, nprocs, ms_stats, &
-                    !$omp        ps_stats, qmc_in, load_bal_in, logging_info) &
+                    !$omp        ps_stats, qmc_in, load_bal_in, logging_info, count_discard) &
                     !$omp reduction(+:D0_population_cycle,proj_energy_cycle,nattempts_spawn,ndeath,nparticles_change,ndeath_nc)
+                    
+                    ! Initialise private variables inside the parallel region
 
                     it = get_thread_id()
                     iexcip_pos = 0
@@ -891,8 +751,8 @@
                                 ! [VAN]: in debug mode. However, this updated selection_data will only be used if selection logging
                                 ! [VAN]: according to comments. And logging cannot be used with openmp. Dangerous though.
                                 call do_ccmc_accumulation(sys, qs, contrib(it)%cdet, contrib(it)%cluster, logging_info, &
-                                                        D0_population_cycle, proj_energy_cycle,&
-                                                        ccmc_in, ref_det, rdm, selection_data)
+                                                        D0_population_cycle, proj_energy_cycle, ccmc_in, ref_det, rdm, &
+                                                        selection_data)
                                 call do_nc_ccmc_propagation(rng(it), sys, qs, ccmc_in, logging_info, bloom_stats, &
                                                                     contrib(it), nattempts_spawn, ps_stats(it))
                             end if
@@ -906,12 +766,12 @@
                                                             qmc_in%initiator_pop, selection_data, cumulative_abs_real_pops, &
                                                             qs%ref%max_ex_level, min_cluster_size, max_cluster_size, &
                                                             ex_lvl_dist, contrib(it)%cluster, contrib(it)%cdet, qs%excit_gen_data)
-
                             else
                                 call select_cluster(rng(it), sys, qs%psip_list, qs%ref%f0, qs%ref%max_ex_level, ccmc_in%linked, &
                                                 selection_data%nstochastic_clusters, D0_normalisation, qmc_in%initiator_pop, &
                                                 cumulative_abs_real_pops, tot_abs_real_pop, min_cluster_size, max_cluster_size, &
-                                                logging_info, contrib(it)%cdet, contrib(it)%cluster, qs%excit_gen_data)
+                                                logging_info, contrib(it)%cdet, contrib(it)%cluster, qs%excit_gen_data, &
+                                                ccmc_in%discard_threshold, count_discard)
                             end if
 
                             if (contrib(it)%cluster%excitation_level <= qs%ref%max_ex_level+2 .or. &
@@ -923,13 +783,12 @@
                                                 - qs%ref%fock_sum
 
                                 call do_ccmc_accumulation(sys, qs, contrib(it)%cdet, contrib(it)%cluster, logging_info, &
-                                                        D0_population_cycle, proj_energy_cycle,&
-                                                        ccmc_in, ref_det, rdm, selection_data)
+                                                        D0_population_cycle, proj_energy_cycle, ccmc_in, ref_det, rdm, &
+                                                        selection_data)
                                 call do_stochastic_ccmc_propagation(rng(it), sys, qs, &
                                                                     ccmc_in, logging_info, ms_stats(it), bloom_stats, &
                                                                     contrib(it), nattempts_spawn, ndeath, ps_stats(it))
                             end if
->>>>>>> 7ba45480
                         end if
                     end do
                     !$omp end do
@@ -1055,17 +914,13 @@
                                  error=error, vary_shift_reference=ccmc_in%vary_shift_reference)
             if (error) exit
 
-<<<<<<< HEAD
             call system_clock(t2)
 
             if (t2 < t1) t2 = t2 + count_max
 
-=======
             ! Chebyshev only works with real read-in systems for now (nspaces=1)
             if (qs%cheby_prop%using_chebyshev) call update_chebyshev(qs%cheby_prop, qs%shift(1))
 
-            call cpu_time(t2)
->>>>>>> 7ba45480
             if (parent) then
                 if (bloom_stats%nblooms_curr > 0) call bloom_stats_warning(bloom_stats, io_unit=io_unit)
                 call write_qmc_report(qmc_in, qs, ireport, nparticles_old, real(t2-t1)/count_rate, .false., .false., &
@@ -1150,11 +1005,7 @@
     end subroutine do_ccmc
 
     subroutine do_ccmc_accumulation(sys, qs, cdet, cluster, logging_info, D0_population_cycle, proj_energy_cycle, &
-<<<<<<< HEAD
                                     ccmc_in, ref_det, rdm, selection_data, D0_population_noncomp_cycle)
-=======
-                                    ccmc_in, ref_det, rdm, selection_data)
->>>>>>> 7ba45480
 
         ! Performs all accumulation of values required for given ccmc clusters.
         ! Updates projected energy and any RDMs with the contribution from the
