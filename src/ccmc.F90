module ccmc

! Module  for performing coupled cluster Monte Carlo (CCMC) calculations).

! Due to the similarities with FCIQMC, we can re-use lots of the same routines
! (especially the spawning, death and annihilation).  As a result, the structure
! of do_ccmc is remarkably similar to the other do_*mc routines.

! NOTE:
!     FCIQMC routines work entirely in a determinant framework.  This is
!     somewhat inconsistent with coupled cluster which is most naturally defined
!     in terms of excitors.  Thus when considering the interface between CC
!     routines and FCI routines, one should mentally translate 'Slater
!     determinant' into 'the Slater determinant formed by applying the excitor
!     to the reference determinant'.

! Numerous discussions with Alex Thom (AJWT) and access to drafts/preprints of
! AJWT's CCMC papers gratefully acknowledged.  The following comments are some
! useful implementation notes that fill in some technical details not (yet)
! explicitly described in the CCMC papers.

! CCMC
! ====
!
! In the following, a capital index refers to combined index (ie a single label
! for a determinant or excitor) and a lower case index referis to a spin
! orbital.  Hence |D_I> can be equivalently represented as |D_{ij...}^{ab..}.
!
! Analogue with FCIQMC
! --------------------
!
! In FCIQMC we essentially use first-order finite-difference approximation to the
! imaginary-time Schroedinger equation::
!
!     c_I(t+dt) = c_I(t) - < D_I | H - S | \Psi(t) > dt  (1)
!
! where::
!
!     \Psi(t) = \sum_J c_J(t) | D_J >.  (2)
!
! CCMC involves propogating a very similar equation::
!
!     < D_I | a_I D_0 > t_I(t+dt) = < D_I | a_I D_0 > t_I(t) - < D_I | H - S | \Psi_{CC}(t) > dt  (3)
!
! where::
!
!     \Psi_{CC}(t) = e^{T(t)} | D_0 >,  (4)
!
! and the cluster operator, T, is::
!
!     T(t) = \sum_{ia} t_i^a(t) a_i^a + 1/2!^2 \sum_{ijab} t_{ij}^{ab}(t) a_{ij}^{ab} + ...  (5)
!
! (I apologise for using a in two different senses...)
!
! The operators, {a_I=a_{ij...}^{ab...}}, known as excitors, cause electrons to
! be excited from occupied orbitals in the reference determinant to virtual
! orbitals and have corresponding amplitudes, {t_I}, which evolve in time.  In
! the infinite-time limit, the amplitudes converge onto the true CC
! wavefunction.
!
! Note that, depending upon the definition of a_I, < D_I | a_I D_0 > can be
! either +1 or -1.  Alex Thom defines a_I such that this term is always +1 in his
! CCMC papers but this definition is not convenient for computation.  See
! comments in collapse_cluster and convert_excitor_to_determinant.
!
! We can only handle uniquely defined excitors, i.e. we consider t_{ij}^{ab},
! t_{ji}^{ba}, t_{ji}^{ab} and t_{ij}^{ba} to be one entity.  This is fine as
! t_{ij}^{ab} a_{ij}^{ab} = t_{ji}^{ba} a_{ji}^{ba} = -t_{ji}^{ab} = -t_{ij}^{ba}.
! As a consequence, we must be very careful with the above expansion in (5).  We
! can simplify (5) such that each unique cluster only occurs once::
!
!     T(t) = \sum_{ia} t_i^a(t) a_i^a + \sum_{i<j,a<b} t_{ij}^{ab}(t) a_{ij}^{ab} + ...  (6)
!
! Evaluating e^{T(t)} is, as in traditional CC, performed using a series
! expansion::
!
!     e^{T(t)} = e^{\sum_I t_I a_I}                                           (7)
!              = 1 + sum_I t_I a_I + 1/2! sum_{IJ} t_I t_J a_I a_J + ...      (8)
!
! Alternatively, as pointed out by Trygve Helgaker, one can consider::
!
!     e^{T(t)} = e^{t_I(t) a_I} e^{t_J(t) a_J} e^{t_K(t) a_K} ...             (9)
!              = (1+t_I(t) a_I) (1+t_J(t) a_J) (1+t_K(t) a_K) ...             (10)
!
! which expands out to (8), except for the absence of the factorial prefactors,
! and uses the property that a_I a_I = 0.  However, there is no computational
! advantage to using this and, due to the need to consider an order for {I}, it
! is actually trickier to code than using (8).
!
! Normalisation
! -------------
!
! The convention that the overlap with the reference is set to unity is rather
! hard to maintain in CCMC.  Instead we follow the prescription of Alex Thom and
! introduce an additional variable, N_0, to act as a normalisation constant::
!
!     |\Psi_{CC}> = N_0 e^{T/N_0} | D_0 >    (11)
!
! The number of particles on the reference (not strictly excips though we shall
! refer to them by this name for the sake of conciseness and generality) is
! hence N_0 and can be varied stochastically to maintain the required
! (relative) normalisation.
!
! Dynamics
! --------
!
! Dynamics in FCIQMC involve stochastically sampling the action of the
! Hamiltonian.  As the projection onto the CC wavefunction in (3) involves many
! terms (higher-order 'clusters' of excitors), CCMC also requires one to
! stochastically sample the CC wavefunction itself.  This results in a process
! similar (but more complicated) than the FCIQMC dynamics.  The similarities are
! such that we can reuse much of the FCIQMC routines, including the excitation
! generators and annihilation procedures.
!
! The CC wavefunction can be sampled by selected a random cluster of excitors.
! Applying this cluster to the reference determinant generates a determinant,
! D_I.  The action of the Hamiltonian is sampled in an identical fashion to
! FCIQMC:
!
! #. Generate D_J, a random (single or double) excitation of D_I.  Create a new
!    particle on D_J with a probability proportional to |H_{IJ}| dt.
! #. Create a particle on D_I with a probability proportional to |H_{II}-S| dt.
!
! As with FCIQMC, because we do not allow every possible event to take place each
! iteration, the probabilities must be weighted accordingly by the probability
! that the event was selected.
!
! After we have sampled the CC wavefunction and sampled its evolution the desired
! number of times, we then annihilate all particles (excips) on the same excitor
! with opposite signs.
!
! There are two main differences between FCIQMC and CCMC evolution.  As the FCI
! wavefunction is a linear combination of determinants, we can simply loop over
! all particles (psips) on the determinants and allow them to spawn and die.  As
! the CC wavefunction ansatz involves an exponentiation, we must consider
! combinations of excitors and hence combinations of excips.  The stochastic
! sampling of the wavefunction is achieved by selecting random clusters;
! hopefully the comments in select_cluster provide suitable illumination.
!
! The other main difference (and certainly the hardest to get right) is that the
! signs of the excips and their progeny are *far* more subtle and involved than
! in FCIQMC.  In addition to the explicit minus sign in the propogation equation
! (3), the other sources of sign changes are:
!
! #. the sign of the excip from which a new excip is spawned/cloned/killed (also
!    in FCIQMC).  Note that the amplitude of the excips on a cluster of excitors
!    is the product of the amplitudes of the excips on the individual excitors.
! #. the sign of the Hamiltonian matrix element (also in FCIQMC).
! #. combining excitors to form a 'cluster' excitor requires reordering of the
!    set of annihilation and creation operators.  Each permutation causes a sign
!    change and thus an overall odd number of permutations causes a sign change
!    in the excip population.  See collapse_cluster.
! #. Applying the I-th excitor to D_0 can result in a sign change due to the
!    different definitions of an excitor and determinant which also requires
!    permutations of creation and annihilation operators.  See
!    convert_excitor_to_determinant.
! #. As we are creating an excip on the J-th excitor from the I-th excitor, we
!    must be consistent with our definition of the excitor; in particular they
!    might produce determinants of different signs when applied to the reference
!    determinant.  Thus if we consider creating an excip on t_J from t_I (where
!    J can be I or any connected excitor), we *must* take into account the signs
!    of the excitors relative to the reference determinant.
!
! In order for the correct dynamics to be performed, we must carefully
! accumulate all negative signs and take them into account when
! determining the sign of the child excips.

use const, only: i0, int_p, lint, p

implicit none

contains

    subroutine do_ccmc(sys)

        ! Run the CCMC algorithm starting from the initial walker distribution
        ! using the timestep algorithm.

        ! See notes about the implementation of this using function pointers
        ! in fciqmc_main.

        ! In:
        !    sys: system being studied.

        use calc, only: ccmc_full_nc
        use checking, only: check_allocate, check_deallocate
        use dSFMT_interface, only: dSFMT_t, dSFMT_init
        use errors, only: stop_all
        use utils, only: rng_init_info
        use parallel
        use restart_hdf5, only: dump_restart_hdf5, restart_info_global

        use annihilation, only: direct_annihilation
        use bloom_handler, only: init_bloom_stats_t, bloom_stats_t, bloom_mode_fractionn, &
                                 accumulate_bloom_stats, write_bloom_report
        use calc, only: seed, truncation_level, truncate_space, initiator_approximation
        use ccmc_data, only: cluster_t
        use determinants, only: det_info_t, alloc_det_info_t, dealloc_det_info_t, det_compare
        use excitations, only: excit, get_excitation_level
        use fciqmc_data, only: sampling_size, nreport, ncycles, walker_dets, walker_population,      &
                               walker_data, proj_energy, proj_energy_cycle, f0, D0_population_cycle, &
                               dump_restart_file, tot_nparticles, mc_cycles_done, qmc_spawn,         &
                               tot_walkers, walker_length, write_fciqmc_report_header,               &
                               write_fciqmc_final, nparticles, ccmc_move_freq, real_factor
        use qmc_common, only: initial_fciqmc_status, cumulative_population, load_balancing_report, &
                              init_report_loop, init_mc_cycle, end_report_loop, end_mc_cycle
        use proc_pointers
        use search, only: binary_search
        use spawning, only: assign_particle_processor
        use system, only: sys_t

        type(sys_t), intent(in) :: sys

        integer :: i, ireport, icycle, it
        integer(lint) :: iattempt, nattempts, nclusters, nstochastic_clusters
        real(dp) :: nparticles_old(sampling_size)
        type(det_info_t), allocatable :: cdet(:)

        integer(int_p) :: nspawned, ndeath
        integer :: nspawn_events, ierr
        type(excit) :: connection
        type(cluster_t), allocatable, target :: cluster(:)
        type(dSFMT_t), allocatable :: rng(:)
        real(p) :: junk, bloom_threshold

        logical :: soft_exit

        integer(int_p), allocatable :: cumulative_abs_pops(:)
        integer :: D0_proc, D0_pos, min_cluster_size, max_cluster_size, iexcip_pos
        integer(int_p) :: tot_abs_pop
        integer :: D0_normalisation
        logical :: hit
        type(bloom_stats_t) :: bloom_stats

        real :: t1, t2

        logical :: update_tau

        ! Initialise bloom_stats components to the following parameters.
        call init_bloom_stats_t(bloom_stats, mode=bloom_mode_fractionn, encoding_factor=real_factor)

        if (.not.truncate_space) then
            ! User did not specify a truncation level.
            ! We're hence doing Full CC (equivalent but more expensive than
            ! FCI), for reasons best known to the user---perhaps testing?
            ! Anyway, need to set truncation level as it's used in the
            ! select_cluster routine.
            truncation_level = sys%nel
        end if

        if (truncation_level+2 > 12) then
            call stop_all('do_ccmc', 'CCMC can currently only handle clusters up &
                                     &to size 12 due to integer overflow in &
                                     &factorial routines for larger clusters.  Please &
                                     &implement better factorial routines.')
        end if

        ! Allocate and initialise per thread...
        allocate(rng(0:nthreads-1), stat=ierr)
        call check_allocate('rng', size(rng), ierr)
        if (parent) call rng_init_info(seed+iproc)
        allocate(cdet(0:nthreads-1), stat=ierr)
        call check_allocate('cdet', size(cdet), ierr)
        allocate(cluster(0:nthreads-1), stat=ierr)
        call check_allocate('cluster', size(cluster), ierr)
        do i = 0, nthreads-1
            ! Initialise and allocate RNG store.
            call dSFMT_init(seed+iproc+i*nprocs, 50000, rng(i))
            ! ...and allocate det_info_t components...
            call alloc_det_info_t(sys, cdet(i))
            ! ...and cluster_t components
            allocate(cluster(i)%excitors(truncation_level+2), stat=ierr)
            call check_allocate('cluster%excitors', truncation_level+2, ierr)
        end do
        ! ...and scratch space for calculative cumulative probabilities.
        allocate(cumulative_abs_pops(walker_length), stat=ierr)
        call check_allocate('cumulative_abs_pops', walker_length, ierr)

        ! Whilst cluster data can be accessed from cdet, I recommend explicitly
        ! passing it as an argument rather than accessing cdet%cluster both for
        ! the sake of brevity and clarity.  In particular, I wish to encourage
        ! not using cdet%cluster in order to maintain (where possible and
        ! relevant) generality in routines applicable to FCIQMC and CCMC.
        do i = 0, nthreads-1
            cdet(i)%cluster => cluster(i)
        end do

        nparticles_old = tot_nparticles

        ! Initialise D0_pos to be somewhere (anywhere) in the list.
        D0_pos = 1

        ! Main fciqmc loop.
        if (parent) call write_fciqmc_report_header()
        call initial_fciqmc_status(sys)
        ! Initialise timer.
        call cpu_time(t1)

        ! Initialise hash shift if restarting...
        qmc_spawn%hash_shift = mc_cycles_done
        ! Hard code how frequently (ie 2^10) a determinant can move.
        qmc_spawn%move_freq = ccmc_move_freq

        do ireport = 1, nreport

            call init_report_loop(bloom_stats)

            do icycle = 1, ncycles

                D0_proc = assign_particle_processor(f0, sys%basis%string_len, qmc_spawn%hash_seed, qmc_spawn%hash_shift, &
                                                   qmc_spawn%move_freq, nprocs)

                ! Update the shift of the excitor locations to be the end of this
                ! current iteration.
                qmc_spawn%hash_shift = qmc_spawn%hash_shift + 1

                if (iproc == D0_proc) then

                    ! Population on reference determinant.
                    ! As we might select the reference determinant multiple times in
                    ! a cycle, the running total of D0_population is incorrect (by
                    ! a factor of the number of times it was selected).
                    if (D0_pos == -1) then
                        ! D0 was just moved to this processor.  No idea where it might be...
                        call binary_search(walker_dets, f0, 1, tot_walkers, hit, D0_pos)
                    else
                        select case(det_compare(f0, walker_dets(:,D0_pos), size(f0)))
                        case(0)
                            ! D0 hasn't moved.
                            hit = .true.
                        case(1)
                            ! D0 < walker_dets(:,D0_pos) -- it has moved to earlier in
                            ! the list and the old D0_pos is an upper bound.
                            call binary_search(walker_dets, f0, 1, D0_pos, hit, D0_pos)
                        case(-1)
                            ! D0 > walker_dets(:,D0_pos) -- it has moved to later in
                            ! the list and the old D0_pos is a lower bound.
                            call binary_search(walker_dets, f0, D0_pos, tot_walkers, hit, D0_pos)
                        end select
                    end if
                    if (.not.hit) call stop_all('do_ccmc', 'Cannot find reference!')
                    ! [note] - D0_normalisation will need to be real for CCMC with real excips.
                    D0_normalisation = int(walker_population(1,D0_pos))

                    ! Maximum possible cluster size that we can generate.
                    ! Usually this is either the number of electrons or the
                    ! truncation level + 2 but we must handle the case where we are
                    ! growing the initial population from a single/small number of
                    ! excitors.
                    ! Can't include the reference in the cluster, so -1 from the
                    ! total number of excitors.
                    max_cluster_size = min(sys%nel, truncation_level+2, tot_walkers-1)

                else

                    max_cluster_size = min(sys%nel, truncation_level+2, tot_walkers)

                    ! Can't find D0 on this processor.  (See how D0_pos is used
                    ! in select_cluster.)
                    D0_pos = -1

                end if

#ifdef PARALLEL
                call mpi_bcast(D0_normalisation, 1, mpi_integer, D0_proc, MPI_COMM_WORLD, ierr)
#endif

                ! Note that 'death' in CCMC creates particles in the spawned
                ! list, so the number of deaths not in the spawned list is
                ! always 0.
                call init_mc_cycle(nattempts, ndeath, int(D0_normalisation,lint))

                ! Find cumulative population...
                call cumulative_population(walker_population, tot_walkers, D0_proc, D0_pos, cumulative_abs_pops, tot_abs_pop)

                bloom_threshold = ceiling(max(nattempts, tot_walkers)*bloom_stats%prop*real(bloom_stats%encoding_factor,p))

                ! Two options for evolution:

                ! * Original CCMC algorithm
                !       + The number of excips on this processor determines the number
                !         of cluster generations, each of which can spawn and die.
                !         non-composite clusters therefore are seldom selected.
                ! * 'full non-composite' algorithm, where spawning and death are split into two tranches.
                !       + non-composite clusters (i.e. consisting of a single excitor):
                !         enumerate explicitly (this is just the list of excitors)
                !       + composite clusters, which must be selected stochastically (as in
                !         the original algorithm for all clusters).  We sample the space
                !         of composite clusters, choosing nattempts samples.  For convenience
                !         nattempts = # excitors not on the reference (i.e. the number of
                !         excitors which can actually be involved in a composite cluster).
                if (ccmc_full_nc) then
                    min_cluster_size = 2
                    nclusters = 2*nattempts - D0_normalisation
                    nstochastic_clusters = nattempts - D0_normalisation
                else
                    min_cluster_size = 0
                    nclusters = nattempts
                    nstochastic_clusters = nattempts
                end if

                ! OpenMP chunk size determined completely empirically from a single
                ! test.  Please feel free to improve...
                ! NOTE: we can't refer to procedure pointers in shared blocks so
                ! can't use default(none).  I *strongly* recommend turning
                ! default(none) on when making changes and ensure that the only
                ! errors relate to the procedure pointers...
                !$omp parallel &
                ! --DEFAULT(NONE) DISABLED-- !$omp default(none) &
                !$omp private(it, iexcip_pos, nspawned, connection, junk) &
                !$omp shared(nattempts, rng, cumulative_abs_pops, tot_abs_pop,  &
                !$omp        max_cluster_size, cdet, cluster, truncation_level, &
                !$omp        D0_normalisation, D0_population_cycle, D0_pos,     &
                !$omp        f0, qmc_spawn, sys, bloom_threshold, bloom_stats,  &
                !$omp        proj_energy, real_factor, min_cluster_size,        &
                !$omp        nclusters, nstochastic_clusters)
                it = get_thread_id()
                iexcip_pos = 1
                !$omp do schedule(dynamic,200) reduction(+:D0_population_cycle,proj_energy)
<<<<<<< HEAD
                do iattempt = 1, nattempts

                    call select_cluster(rng(it), sys%basis, nattempts, D0_normalisation, D0_pos, cumulative_abs_pops, &
                                        tot_abs_pop, max_cluster_size, cdet(it), cluster(it))
=======
                do iattempt = 1, nclusters

                    ! For OpenMP scalability, have this test inside a single loop rather
                    ! than attempt to parallelise over three separate loops.
                    if (iattempt <= nstochastic_clusters) then
                        call select_cluster(rng(it), nattempts, D0_normalisation, D0_pos, cumulative_abs_pops, &
                                            tot_abs_pop, min_cluster_size, max_cluster_size, cdet(it), cluster(it))
                    else if (iattempt <= nattempts) then
                        ! We just select the empty cluster
                        call create_null_cluster(D0_normalisation+0.0_p,D0_normalisation,cdet(it),cluster(it))
                    else
                        ! From nattempts..2*nattempts-D0_normalisation, we just
                        ! select a non-composite cluster with a single excitor.
                        call select_cluster_non_composite(iattempt-nattempts, iexcip_pos, nattempts-D0_normalisation, &
                                                          D0_normalisation, D0_pos, cumulative_abs_pops, tot_abs_pop, &
                                                          cdet(it), cluster(it))
                    end if
>>>>>>> 7cebdf7c

                    if (cluster(it)%excitation_level <= truncation_level+2) then

                        call decoder_ptr(sys, cdet(it)%f, cdet(it))

                        ! FCIQMC calculates the projected energy exactly.  To do
                        ! so in CCMC would involve enumerating over all pairs of
                        ! single excitors, which is rather painful and slow.
                        ! Instead, as we are randomly sampling clusters in order
                        ! to evolve the excip population anyway, we can just use
                        ! the random clusters to *sample* the projected
                        ! estimator.  See comments in spawning.F90 for why we
                        ! must divide through by the probability of selecting
                        ! the cluster.
                        call update_proj_energy_ptr(sys, f0, cdet(it), &
                                 cluster(it)%cluster_to_det_sign*cluster(it)%amplitude/cluster(it)%pselect, &
                                 D0_population_cycle, proj_energy, connection, junk)

                        call spawner_ccmc(rng(it), sys, qmc_spawn%cutoff, real_factor, cdet(it), cluster(it), &
                                          gen_excit_ptr, nspawned, connection)

                        if (nspawned /= 0_int_p) then
                            call create_spawned_particle_ptr(sys%basis, cdet(it), connection, nspawned, 1, qmc_spawn)

                            if (abs(nspawned) > bloom_threshold) then
                                call accumulate_bloom_stats(bloom_stats, nspawned)
                            end if
                        end if

                        ! Does the cluster collapsed onto D0 produce
                        ! a determinant is in the truncation space?  If so, also
                        ! need to attempt a death/cloning step.
                        if (cluster(it)%excitation_level <= truncation_level) then
                            call stochastic_ccmc_death(rng(it), sys, cdet(it), cluster(it))
                        end if

                    end if

                end do
                !$omp end do
                !$omp end parallel

                ! Redistribute excips to new processors.
                ! The spawned excips were sent to the correct processors with
                ! the current hash shift, so it's just those in the main list
                ! that we need to deal with.
                if (nprocs > 1) call redistribute_excips(walker_dets, walker_population, tot_walkers, nparticles, qmc_spawn)

                call direct_annihilation(sys, rng(it), initiator_approximation, nspawn_events)

                ! Ok, this is fairly non-obvious.
                ! Because we sample the projected estimator (and normalisation
                ! <D_0| \Psi_CC>) N times, where N is the number of excips, we
                ! must divide through be N in order to avoid introducing a bias.
                ! Not doing so means that the quality of the sampling of the sum
                ! (the space of which is constant) varies with population.  The
                ! bias is small but noticeable in some systems.
                if (nattempts > 0) then
! JSS TODO: Need to discuss with AJWT, but it looks like we should *not* normalise D0
! as well as proj_energy_cycle.  Inconsistency between proj_energy and D0 accumulation?!
!                    D0_population_cycle = D0_population_cycle/nattempts
                    proj_energy_cycle = proj_energy_cycle/nattempts
                end if

                call end_mc_cycle(nspawn_events, ndeath, nclusters)

            end do

            update_tau = bloom_stats%nwarnings_curr > 0

            call end_report_loop(sys, ireport, update_tau, nparticles_old, t1, soft_exit)

            if (soft_exit) exit

        end do

        if (parent) then
            call write_fciqmc_final(ireport)
            write (6,'()')
        end if

        call write_bloom_report(bloom_stats)
        call load_balancing_report()

        if (soft_exit) then
            mc_cycles_done = mc_cycles_done + ncycles*ireport
        else
            mc_cycles_done = mc_cycles_done + ncycles*nreport
        end if

        if (dump_restart_file) then
            call dump_restart_hdf5(restart_info_global, mc_cycles_done, nparticles_old)
            if (parent) write (6,'()')
        end if

        ! TODO: deallocation...
!        call dealloc_det_info_t(cdet)
!        cdet%cluster => NULL()
!        deallocate(cluster%excitors, stat=ierr)
!        call check_deallocate('cluster%excitors', ierr)

    end subroutine do_ccmc

<<<<<<< HEAD
    subroutine select_cluster(rng, basis, nattempts, normalisation, D0_pos, cumulative_excip_pop, &
            tot_excip_pop, max_size, cdet, cluster)
=======
    subroutine select_cluster(rng, nattempts, normalisation, D0_pos, cumulative_excip_pop, tot_excip_pop, &
                              min_size, max_size, cdet, cluster)
>>>>>>> 7cebdf7c

        ! Select a random cluster of excitors from the excitors on the
        ! processor.  A cluster of excitors is itself an excitor.  For clarity
        ! (if not technical accuracy) in comments we shall distinguish between
        ! the cluster of excitors and a single excitor, from a set of which the
        ! cluster is formed.

        ! In:
        !    basis: information about the single-particle basis.
        !    nattempts: the number of times (on this processor) a random cluster
        !        of excitors is generated in the current timestep.
        !    normalisation: intermediate normalisation factor, N_0, where we use the
        !       wavefunction ansatz |\Psi_{CC}> = N_0 e^{T/N_0} | D_0 >.
        !    D0_pos: position in the excip list of the reference.  Must be negative
        !       if the reference is not on the processor.
        !    cumulative_excip_population: running cumulative excip population on
        !        all excitors; i.e. cumulative_excip_population(i) = sum(walker_population(1:i)).
        !    tot_excip_pop: total excip population.
        !    min_size: the minimum size cluster to allow.
        !    max_size: the maximum size cluster to allow.

        ! NOTE: cumulative_excip_pop and tot_excip_pop ignore the population on
        ! the reference as excips on the reference cannot form a cluster.  Both
        ! these quantities should be generated by cumulative_population (or be
        ! in the same format).

        ! In/Out:
        !    rng: random number generator.
        !    cdet: information about the cluster of excitors applied to the
        !        reference determinant.  This is a bare det_info_t variable on input
        !        with only the relevant fields allocated.  On output the
        !        appropriate (system-specific) fields have been filled by
        !        decoding the bit string of the determinant formed from applying
        !        the cluster to the reference determinant.
        !    cluster:
        !        Additional information about the cluster of excitors.  On
        !        input this is a bare cluster_t variable with the excitors array
        !        allocated to the maximum number of excitors in a cluster.  On
        !        output all fields in cluster have been set.

        use basis_types, only: basis_t
        use calc, only: truncation_level
        use determinants, only: det_info_t
        use ccmc_data, only: cluster_t
        use excitations, only: get_excitation_level
        use dSFMT_interface, only: dSFMT_t, get_rand_close_open
        use fciqmc_data, only: f0, tot_walkers, walker_population, walker_dets, initiator_population
        use proc_pointers, only: decoder_ptr
        use utils, only: factorial
        use search, only: binary_search
        use sort, only: insert_sort
        use parallel, only: nprocs

        type(basis_t), intent(in) :: basis
        integer(lint), intent(in) :: nattempts
        integer, intent(in) :: D0_pos, normalisation
        integer(int_p), intent(in) :: cumulative_excip_pop(:), tot_excip_pop
        integer :: min_size, max_size
        type(dSFMT_t), intent(inout) :: rng
        type(det_info_t), intent(inout) :: cdet
        type(cluster_t), intent(inout) :: cluster

        real(p) :: rand, psize, cluster_population
        integer :: i, pos, prev_pos, excitor_sgn
        integer(int_p) :: pop(max_size)
        logical :: hit, allowed

        ! We shall accumulate the factors which comprise cluster%pselect as we go.
        !   cluster%pselect = n_sel p_size p_clust
        ! where
        !   n_sel   is the number of cluster selections made;
        !   p_size  is the probability of choosing a cluster of that size;
        !   p_clust is the probability of choosing a specific cluster given
        !           the choice of size.

        ! Each processor does nattempts, so the selection probability
        ! is nattempts*nprocs as there are nprocs processors.
        ! NB within a processor those nattempts can be split amongst OpenMP
        ! threads though that doesn't affect this probability.
        cluster%pselect = nattempts*nprocs

        ! Select the cluster size, i.e. the number of excitors in a cluster.
        ! For a given truncation_level, only clusters containing at most
        ! truncation_level+2 excitors.
        ! Following the process described by Thom in 'Initiator Stochastic
        ! Coupled Cluster Theory' (unpublished), each size, n_s, has probability
        ! p(n_s) = 1/2^(n_s+1), n_s=0,truncation_level and p(truncation_level+2)
        ! is such that \sum_{n_s=0}^{truncation_level+2} p(n_s) = 1.

        ! This procedure is modified so that clusters of size min_size+n_s
        ! has probability 1/2^(n_s+1), and the max_size picks up the remaining
        ! probability from the series.
        rand = get_rand_close_open(rng)
        psize = 0.0_p
        cluster%nexcitors = -1
        do i = 0, max_size-min_size-1
            psize = psize + 1.0_p/2**(i+1)
            if (rand < psize) then
                ! Found size!
                cluster%nexcitors = i+min_size
                cluster%pselect = cluster%pselect/2**(i+1)
                exit
            end if
        end do
        ! If not set, then must be the largest possible cluster
        if (cluster%nexcitors == -1) then
            cluster%nexcitors = max_size
            cluster%pselect = cluster%pselect*(1.0_p - psize)
        end if

        ! Initiator approximation: no point using a CAS so just use the populations.
        ! This is sufficiently quick that we'll just do it in all cases, even
        ! when not using the initiator approximation.  This matches the approach
        ! used by Alex Thom in 'Initiator Stochastic Coupled Cluster Theory'
        ! (unpublished).
        ! Assume all excitors in the cluster are initiators (initiator_flag=0)
        ! until proven otherwise (initiator_flag=1).
        cdet%initiator_flag = 0

        ! Assume cluster is allowed unless collapse_cluster finds out otherwise
        ! when collapsing/combining excitors or if it could never have been
        ! valid
        allowed = min_size <= max_size

        select case(cluster%nexcitors)
        case(0)
            call create_null_cluster(cluster%pselect, normalisation, cdet, cluster)
        case default
            ! Select cluster from the excitors on the current processor with
            ! probability for choosing an excitor proportional to the excip
            ! population on that excitor.
            ! Rather than selecting one excitor at a time and adding it to the
            ! cluster, select all excitors and then find their locations and
            ! apply them.  This allows us to sort by population first (as the
            ! number of excitors is small) and hence allows for a more efficient
            ! searching of the cumulative population list.
            do i = 1, cluster%nexcitors
                ! Select a position in the excitors list.
                pop(i) = int(get_rand_close_open(rng)*tot_excip_pop, int_p) + 1
            end do
            call insert_sort(pop(:cluster%nexcitors))
            prev_pos = 1
            do i = 1, cluster%nexcitors
                call binary_search(cumulative_excip_pop, pop(i), prev_pos, tot_walkers, hit, pos)
                ! Not allowed to select the reference as it is not an excitor.
                ! Because we treat (for the purposes of the cumulative
                ! population) the reference to have 0 excips, then
                ! cumulative_excip_pop(D0_pos) = cumulative_excip_pop(D0_pos-1).
                ! The binary search algorithm assumes each value in the array
                ! being searched is unique, which is not true, so we can
                ! accidentally find D0_pos.  As we want to find pos such that
                ! cumulative_excip_pop(pos-1) < pop <= cumulative_excip_pop(pos),
                ! then this means we actually need the slot before D0_pos.
                ! Correcting for this accident is much easier than producing an
                ! array explicitly without D0...
                if (pos == D0_pos) pos = pos - 1
                if (i == 1) then
                    ! First excitor 'seeds' the cluster:
                    cdet%f = walker_dets(:,pos)
                    cluster_population = int(walker_population(1,pos))
                else
                    call collapse_cluster(basis, walker_dets(:,pos), int(walker_population(1,pos)), &
                                          cdet%f, cluster_population, allowed)
                    if (.not.allowed) exit
                end if
                ! If the excitor's population is below the initiator threshold, we remove the
                ! initiator status for the cluster
                if (abs(walker_population(1,pos)) <= initiator_population) cdet%initiator_flag = 1
                ! Probability of choosing this excitor = pop/tot_pop.
                ! This is divided by nprocs as each excitor spends its time moving between nprocs processors
                cluster%pselect = (cluster%pselect*abs(walker_population(1,pos))/nprocs)/tot_excip_pop
                cluster%excitors(i)%f => walker_dets(:,pos)
                prev_pos = pos
            end do

            if (allowed) cluster%excitation_level = get_excitation_level(f0, cdet%f)
            ! To contribute the cluster must be within a double excitation of
            ! the maximum excitation included in the CC wavefunction.
            if (cluster%excitation_level > truncation_level+2) allowed = .false.

            if (allowed) then
                ! We chose excitors with a probability proportional to their
                ! occupation.  However, because (for example) the cluster t_X t_Y
                ! and t_Y t_X collapse onto the same excitor (where X and Y each
                ! label an excitor), the probability of selecting a given cluster is
                ! proportional to the number of ways the cluster could have been
                ! formed.  (One can view this factorial contribution as the
                ! factorial prefactors in the series expansion of e^T---see Eq (8)
                ! in the module-level comments.)
                cluster%pselect = cluster%pselect*factorial(cluster%nexcitors)

                ! Sign change due to difference between determinant
                ! representation and excitors and excitation level.
                call convert_excitor_to_determinant(cdet%f, cluster%excitation_level, cluster%cluster_to_det_sign)

                ! Normalisation factor for cluster%amplitudes...
                cluster%amplitude = cluster_population/(real(normalisation,p)**(cluster%nexcitors-1))
            else
                ! Simply set excitation level to a too high (fake) level to avoid
                ! this cluster being used.
                cluster%excitation_level = huge(0)
            end if

        end select

    end subroutine select_cluster

    subroutine create_null_cluster(prob, D0_normalisation, cdet, cluster)

        ! Create a cluster with no excitors in it, and set it to have
        ! probability of generation prob.

        ! In:
        !    prob: The probability we set in it of having been generated
        !    D0_normalisation:  The number of excips at the reference (which
        !        will become the amplitude of this cluster)

        ! In/Out:
        !    cdet: information about the cluster of excitors applied to the
        !        reference determinant.  This is a bare det_info variable on input
        !        with only the relevant fields allocated.  On output the
        !        appropriate (system-specific) fields have been filled by
        !        decoding the bit string of the determinant formed from applying
        !        the cluster to the reference determinant.
        !    cluster:
        !        Additional information about the cluster of excitors.  On
        !        input this is a bare cluster_t variable with the excitors array
        !        allocated to the maximum number of excitors in a cluster.  On
        !        output all fields in cluster have been set.

        use determinants, only: det_info
        use ccmc_data, only: cluster_t
        use fciqmc_data, only: f0, initiator_population

        integer, intent(in) :: D0_normalisation
        type(cluster_t), intent(inout) :: cluster
        type(det_info), intent(inout) :: cdet
        real(p), intent(in) :: prob

        ! Note only one null cluster to choose => p_clust = 1.
        cluster%pselect = prob

        cluster%nexcitors = 0

        ! Initiator approximation: no point using a CAS so just use the populations.
        ! This is sufficiently quick that we'll just do it in all cases, even
        ! when not using the initiator approximation.  This matches the approach
        ! used by Alex Thom in 'Initiator Stochastic Coupled Cluster Theory'
        ! (unpublished).
        ! Surely the reference has an initiator population?
        cdet%initiator_flag = 0

        ! Must be the reference.
        cdet%f = f0
        cluster%excitation_level = 0
        cluster%amplitude = D0_normalisation
        cluster%cluster_to_det_sign = 1
        if (cluster%amplitude <= initiator_population) then
             ! Something has gone seriously wrong and the CC
             ! approximation is (most likely) not suitably for this system.
             ! Let the user be an idiot if they want to be...
             cdet%initiator_flag = 1
        end if

    end subroutine create_null_cluster

    subroutine select_cluster_non_composite(iexcip, iexcip_pos, nattempts, normalisation, D0_pos, &
                                            cumulative_excip_pop, tot_excip_pop, cdet, cluster)

        ! Select (deterministically) the non-composite cluster containing only
        ! the single excitor iexcitor and set the same information as select_cluster.

        ! In:
        !    iexcip: the index (in range [1,tot_excip_pop]) of the excip to select.
        !    nattempts: the number of times (on this processor) a random cluster
        !        of excitors is generated in the current timestep.
        !    normalisation: intermediate normalisation factor, N_0, where we use the
        !       wavefunction ansatz |\Psi_{CC}> = N_0 e^{T/N_0} | D_0 >.
        !    D0_pos: position in the excip list of the reference.
        !    cumulative_excip_population: running cumulative excip population on
        !        all excitors; i.e. cumulative_excip_population(i) = sum(walker_population(1:i)).
        !    tot_excip_pop: total excip population.

        ! NOTE: cumulative_excip_pop and tot_excip_pop ignore the population on
        ! the reference as excips on the reference cannot form a cluster.  Both
        ! these quantities should be generated by cumulative_population (or be
        ! in the same format).

        ! In/Out:
        !    iexcip_pos: on output position of iexcip in the
        !        cumulative_excip_pop list.  Set to 1 on the initial call and use
        !        the previous return value (or a smaller number) on subsequent
        !        calls.  WARNING: we assume that this is a minimum value for the
        !        position of iexcip (hence loop over excips in order or reset
        !        iexcip pos each time).
        !    cdet: information about the cluster of excitors applied to the
        !        reference determinant.  This is a bare det_info variable on input
        !        with only the relevant fields allocated.  On output the
        !        appropriate (system-specific) fields have been filled by
        !        decoding the bit string of the determinant formed from applying
        !        the cluster to the reference determinant.
        !    cluster:
        !        Additional information about the cluster of excitors.  On
        !        input this is a bare cluster_t variable with the excitors array
        !        allocated to the maximum number of excitors in a cluster.  On
        !        output all fields in cluster have been set.

        use determinants, only: det_info
        use ccmc_data, only: cluster_t
        use excitations, only: get_excitation_level
        use fciqmc_data, only: f0, tot_walkers, walker_population, walker_dets, initiator_population
        use search, only: binary_search

        integer(lint), intent(in) :: iexcip, nattempts
        integer, intent(inout) :: iexcip_pos
        integer, intent(in) :: D0_pos, normalisation
        integer, intent(in) :: cumulative_excip_pop(:), tot_excip_pop
        type(det_info), intent(inout) :: cdet
        type(cluster_t), intent(inout) :: cluster

        ! We shall accumulate the factors which comprise cluster%pselect as we go.
        !   cluster%pselect = n_sel p_size p_clust
        ! where
        !   n_sel   is the number of cluster selections made (by this
        !           processor);
        !   p_size  is the probability of choosing a cluster of that size (1 in this case);
        !   p_clust is the probability of choosing a specific cluster given
        !           the choice of size.

        cluster%pselect = nattempts

        cluster%nexcitors = 1

        ! Initiator approximation: no point using a CAS so just use the populations.
        ! This is sufficiently quick that we'll just do it in all cases, even
        ! when not using the initiator approximation.  This matches the approach
        ! used by Alex Thom in 'Initiator Stochastic Coupled Cluster Theory'
        ! (unpublished).
        ! Assume all excitors in the cluster are initiators (initiator_flag=0)
        ! until proven otherwise (initiator_flag=1).
        cdet%initiator_flag = 0

        ! It is more convenient to find the excitor on which the iexcip-th excip resides
        ! rather than looping over all excips explicitly (as in fciqmc) as it enables us
        ! to use the same control loop for all CCMC spawning which is then simpler and
        ! more performant for OpenMP parallelisation.

        ! Note that whilst we select each excip in turn, we actually set the amplitude to
        ! the population of excips on that excitor and the selection probability to the
        ! ratio of the population and the total population.  These factors cancel out in
        ! the spawning attempt (see spawner_ccmc) but doing so means that cluster is set
        ! here is an identical fashion to select_cluster.

        ! Most of the time the excip is either on the current position or the
        ! next one, so special case to avoid the loop overhead.
        if (cumulative_excip_pop(iexcip_pos) >= iexcip) then
            ! Do nothing---already on the right position
        else if (cumulative_excip_pop(iexcip_pos+1) >= iexcip) then
            ! In the next slot...
            iexcip_pos = iexcip_pos + 1
        else
            ! Need to hunt for it (ie the reference position is in the way).
            iexcip_pos = iexcip_pos + 1
            do
                if (cumulative_excip_pop(iexcip_pos) >= iexcip .and. cumulative_excip_pop(iexcip_pos-1) < iexcip) exit
                iexcip_pos = iexcip_pos + 1
            end do
        end if
        ! Adjust for reference---cumulative_excip_pop(D0_pos) = cumulative_excip_pop(D0_pos-1).
        if (iexcip_pos == D0_pos) iexcip_pos = iexcip_pos - 1

        cdet%f = walker_dets(:,iexcip_pos)
        cluster%excitors(1)%f => walker_dets(:,iexcip_pos)
        if (abs(walker_population(1,iexcip_pos)) <= initiator_population) cdet%initiator_flag = 1
        ! pclust = |population|/total_population, as just a single excitor in the cluster..
        cluster%pselect = (cluster%pselect*abs(walker_population(1,iexcip_pos)))/tot_excip_pop
        cluster%excitation_level = get_excitation_level(f0, cdet%f)
        cluster%amplitude = int(walker_population(1,iexcip_pos))

        ! Sign change due to difference between determinant
        ! representation and excitors and excitation level.
        call convert_excitor_to_determinant(cdet%f, cluster%excitation_level, cluster%cluster_to_det_sign)

    end subroutine select_cluster_non_composite

    subroutine spawner_ccmc(rng, sys, spawn_cutoff, real_factor, cdet, cluster, gen_excit_ptr, nspawn, connection)

        ! Attempt to spawn a new particle on a connected excitor with
        ! probability
        !     \tau |<D'|H|D_s> A_s|
        !   -------------------------
        !   n_sel p_s p_clust p_excit
        ! where |D_s> is the determinant formed by applying the excitor to the
        ! reference determinant, A_s is the amplitude and D' is the determinant
        ! formed from applying a connected excitor to the reference determinant.
        ! See comments in select_cluster about n_sel, p_s and p_clust.  p_excit
        ! is the probability of choosing D' given D_s.

        ! This is just a thin wrapper around a system-specific excitation
        ! generator and a utility function.  We need to modify the spawning
        ! probability compared to the FCIQMC algorithm as we spawn from multiple
        ! excips at once (in FCIQMC we allow each psip to spawn individually)
        ! and have additional probabilities to take into account.

        ! In:
        !    sys: system being studied.
        !    spawn_cutoff: The size of the minimum spawning event allowed, in
        !        the encoded representation. Events smaller than this will be
        !        stochastically rounded up to this value or down to zero.
        !    real_factor: The factor by which populations are multiplied to
        !        enable non-integer populations.
        !    cdet: info on the current excitor (cdet) that we will spawn
        !        from.
        !    cluster: information about the cluster which forms the excitor.  In
        !        particular, we use the amplitude, cluster_to_det_sign and pselect
        !        (i.e. n_sel.p_s.p_clust) attributes in addition to any used in
        !        the excitation generator.
        !    gen_excit_ptr: procedure pointer to excitation generators.
        !        gen_excit_ptr%full *must* be set to a procedure which generates
        !        a complete excitation.
        ! In/Out:
        !    rng: random number generator.
        ! Out:
        !    nspawn: number of particles spawned, in the encoded representation.
        !        0 indicates the spawning attempt was unsuccessful.
        !    connection: excitation connection between the current excitor
        !        and the child excitor, on which progeny are spawned.

        use ccmc_data, only: cluster_t
        use determinants, only: det_info_t
        use dSFMT_interface, only: dSFMT_t
        use excitations, only: excit, create_excited_det, get_excitation_level
        use fciqmc_data, only: f0
        use proc_pointers, only: gen_excit_ptr_t
        use spawning, only: attempt_to_spawn
        use system, only: sys_t
        use parallel, only: iproc

        type(sys_t), intent(in) :: sys
        integer(int_p), intent(in) :: spawn_cutoff
        integer(int_p), intent(in) :: real_factor
        type(det_info_t), intent(in) :: cdet
        type(cluster_t), intent(in) :: cluster
        type(dSFMT_t), intent(inout) :: rng
        type(gen_excit_ptr_t), intent(in) :: gen_excit_ptr
        integer(int_p), intent(out) :: nspawn
        type(excit), intent(out) :: connection

        ! We incorporate the sign of the amplitude into the Hamiltonian matrix
        ! element, so we 'pretend' to attempt_to_spawn that all excips are
        ! actually spawned by positive excips.
        integer(int_p), parameter :: parent_sign = 1_int_p
        real(p) :: hmatel, pgen
        integer(i0) :: fexcit(sys%basis%string_len)
        integer :: excitor_sign, excitor_level

        ! 1. Generate random excitation.
        ! Note CCMC is not (yet, if ever) compatible with the 'split' excitation
        ! generators of the sys%lattice%lattice models.  It is trivial to implement and (at
        ! least for now) is left as an exercise to the interested reader.
        call gen_excit_ptr%full(rng, sys, cdet, pgen, connection, hmatel)

        ! 2, Apply additional factors.
        hmatel = hmatel*cluster%amplitude*cluster%cluster_to_det_sign
        pgen = pgen*cluster%pselect

        ! 3. Attempt spawning.
        nspawn = attempt_to_spawn(rng, spawn_cutoff, real_factor, hmatel, pgen, parent_sign)

        if (nspawn /= 0_int_p) then
            ! 4. Convert the random excitation from a determinant into an
            ! excitor.  This might incur a sign change and hence result in
            ! a change in sign to the sign of the progeny.
            ! This is the same process as excitor to determinant and hence we
            ! can reuse code...
            call create_excited_det(sys%basis, cdet%f, connection, fexcit)
            excitor_level = get_excitation_level(f0, fexcit)
            call convert_excitor_to_determinant(fexcit, excitor_level, excitor_sign)
            if (excitor_sign < 0) nspawn = -nspawn
        end if

    end subroutine spawner_ccmc

    subroutine stochastic_ccmc_death(rng, sys, cdet, cluster)

        ! Attempt to 'die' (ie create an excip on the current excitor, cdet%f)
        ! with probability
        !    \tau |<D_s|H|D_s> A_s|
        !    ----------------------
        !       n_sel p_s p_clust
        ! where |D_s> is the determinant formed by applying the excitor to the
        ! reference determinant and A_s is the amplitude.  See comments in
        ! select_cluster about the probabilities.

        ! In:
        !    sys: system being studied.
        !    cdet: info on the current excitor (cdet) that we will spawn
        !        from.
        !    cluster: information about the cluster which forms the excitor.
        !    amplitude: amplitude of cluster.
        !    pcluster: Overall probabilites of selecting this cluster, ie
        !        n_sel.p_s.p_clust.
        ! In/Out:
        !    rng: random number generator.

        use ccmc_data, only: cluster_t
        use determinants, only: det_info_t
        use fciqmc_data, only: tau, shift, H00, f0, qmc_spawn
        use excitations, only: excit, get_excitation_level
        use proc_pointers, only: sc0_ptr, create_spawned_particle_ptr
        use spawning, only: create_spawned_particle_truncated
        use dSFMT_interface, only: dSFMT_t, get_rand_close_open
        use system, only: sys_t

        type(sys_t), intent(in) :: sys
        type(det_info_t), intent(in) :: cdet
        type(cluster_t), intent(in) :: cluster
        type(dSFMT_t), intent(inout) :: rng

        real(p) :: pdeath, KiiAi
        integer(int_p) :: nkill
        type(excit), parameter :: null_excit = excit( 0, [0,0,0,0], [0,0,0,0], .false.)

        ! Spawning onto the same excitor so no change in sign due to
        ! a difference in the sign of the determinant formed from applying the
        ! parent excitor to the reference and that formed from applying the
        ! child excitor.
        ! [todo] - optimise for the case where the cluster is either the reference
        ! determinant or consisting of a single excitor.
        KiiAi = (sc0_ptr(sys, cdet%f) - H00 - shift(1))*cluster%amplitude

        pdeath = tau*abs(KiiAi)/cluster%pselect

        ! Number that will definitely die
        nkill = int(pdeath,int_p)

        ! Stochastic death...
        pdeath = pdeath - nkill
        if (pdeath > get_rand_close_open(rng)) then
            ! Increase magnitude of nkill...
            nkill = nkill + 1
        end if

        ! The excitor might be a composite cluster so we'll just create
        ! excips in the spawned list and allow the annihilation process to take
        ! care of the rest.
        ! Pass through a null excitation so that we create a spawned particle on
        ! the current excitor.
        if (nkill /= 0) then
            ! Create nkill excips with sign of -K_ii A_i
            if (KiiAi > 0) nkill = -nkill
!            cdet%initiator_flag=0  !All death is allowed
            call create_spawned_particle_ptr(sys%basis, cdet, null_excit, nkill, 1, qmc_spawn)
        end if

    end subroutine stochastic_ccmc_death

    pure subroutine collapse_cluster(basis, excitor, excitor_population, cluster_excitor, cluster_population, allowed)

        ! Collapse two excitors.  The result is returned in-place.

        ! In:
        !    basis: information about the single-particle basis.
        !    excitor: bit string of the Slater determinant formed by applying
        !        the excitor, e1, to the reference determinant.
        !    excitor_population: number of excips on the excitor e1.
        ! In/Out:
        !    cluster_excitor: bit string of the Slater determinant formed by applying
        !        the excitor, e2, to the reference determinant.
        !    cluster_population: number of excips on the 'cluster' excitor, e2.
        ! Out:
        !    allowed: true if excitor e1 can be applied to excitor e2 (i.e. e1
        !    and e2 do not involve exciting from/to the any identical
        !    spin-orbitals).

        ! On input, cluster excitor refers to an existing excitor, e2.  On output,
        ! cluster excitor refers to the excitor formed from applying the excitor
        ! e1 to the cluster e2.
        ! ***WARNING***: if allowed is false then cluster_excitor and
        ! cluster_population are *not* updated.

        use basis_types, only: basis_t
        use excitations, only: excit_mask
        use fciqmc_data, only: f0

        use bit_utils, only: count_set_bits
        use const, only: i0_end

        type(basis_t), intent(in) :: basis
        integer(i0), intent(in) :: excitor(basis%string_len)
        integer, intent(in) :: excitor_population
        integer(i0), intent(inout) :: cluster_excitor(basis%string_len)
        real(p), intent(inout) :: cluster_population
        logical,  intent(out) :: allowed

        integer :: ibasis, ibit
        integer(i0) :: excitor_excitation(basis%string_len)
        integer(i0) :: excitor_annihilation(basis%string_len)
        integer(i0) :: excitor_creation(basis%string_len)
        integer(i0) :: cluster_excitation(basis%string_len)
        integer(i0) :: cluster_annihilation(basis%string_len)
        integer(i0) :: cluster_creation(basis%string_len)
        integer(i0) :: permute_operators(basis%string_len)

        ! Apply excitor to the cluster of excitors.

        ! orbitals involved in excitation from reference
        excitor_excitation = ieor(f0, excitor)
        cluster_excitation = ieor(f0, cluster_excitor)
        ! annihilation operators (relative to the reference)
        excitor_annihilation = iand(excitor_excitation, f0)
        cluster_annihilation = iand(cluster_excitation, f0)
        ! creation operators (relative to the reference)
        excitor_creation = iand(excitor_excitation, excitor)
        cluster_creation = iand(cluster_excitation, cluster_excitor)

        ! First, let's find out if the excitor is valid...
        if (any(iand(excitor_creation,cluster_creation) /= 0) &
                .or. any(iand(excitor_annihilation,cluster_annihilation) /= 0)) then
            ! excitor attempts to excite from an orbital already excited from by
            ! the cluster or into an orbital already excited into by the
            ! cluster.
            ! => not valid
            allowed = .false.
        else
            ! Applying the excitor to the existing cluster of excitors results
            ! in a valid cluster.
            allowed = .true.

            ! Combine amplitudes.
            ! Might need a sign change as well...see below!
            cluster_population = cluster_population*excitor_population

            ! Now apply the excitor to the cluster (which is, in its own right,
            ! an excitor).
            ! Consider a cluster, e.g. t_i^a = a^+_a a_i (which corresponds to i->a).
            ! We wish to collapse two excitors, e.g. t_i^a t_j^b, to a single
            ! excitor, e.g. t_{ij}^{ab} = a^+_a a^+_b a_j a_i (where i<j and
            ! a<b).  However t_i^a t_j^b = a^+_a a_i a^+_b a_j.  We thus need to
            ! permute the creation and annihilation operators.  Each permutation
            ! incurs a sign change.

            do ibasis = 1, basis%string_len
                do ibit = 0, i0_end
                    if (btest(excitor_excitation(ibasis),ibit)) then
                        if (btest(f0(ibasis),ibit)) then
                            ! Exciting from this orbital.
                            cluster_excitor(ibasis) = ibclr(cluster_excitor(ibasis),ibit)
                            ! We need to swap it with every annihilation
                            ! operator and every creation operator referring to
                            ! an orbital with a higher index already in the
                            ! cluster.
                            ! Note that an orbital cannot be in the list of
                            ! annihilation operators and the list of creation
                            ! operators.
                            ! First annihilation operators:
                            permute_operators = iand(excit_mask(:,basis%basis_lookup(ibit,ibasis)),cluster_annihilation)
                            ! Now add the creation operators:
                            permute_operators = ior(permute_operators,cluster_creation)
                        else
                            ! Exciting into this orbital.
                            cluster_excitor(ibasis) = ibset(cluster_excitor(ibasis),ibit)
                            ! Need to swap it with every creation operator with
                            ! a lower index already in the cluster.
                            permute_operators = iand(not(excit_mask(:,basis%basis_lookup(ibit,ibasis))),cluster_creation)
                            permute_operators(ibasis) = ibclr(permute_operators(ibasis),ibit)
                        end if
                        if (mod(sum(count_set_bits(permute_operators)),2) == 1) &
                            cluster_population = -cluster_population
                    end if
                end do
            end do

        end if

    end subroutine collapse_cluster

    subroutine convert_excitor_to_determinant(excitor, excitor_level, excitor_sign)

        ! We usually consider an excitor as a bit string representation of the
        ! determinant formed by applying the excitor (a group of annihilation
        ! and creation operators) to the reference determinant; indeed the
        ! determinant form is required when constructing Hamiltonian matrix
        ! elements.  However, the resulting determinant might actually contain
        ! a sign change, which needs to be absorbed into the (signed) population
        ! of excips on the excitor.

        ! This results from the fact that a determinant, |D>, is defined as:
        !   |D> = a^+_i a^+_j ... a^+_k |0>,
        ! where |0> is the vacuum, a^+_i creates an electron in the i-th
        ! orbital, i<j<...<k and |0> is the vacuum.  An excitor is defined as
        !   t_{ij...k}^{ab...c} = a^+_a a^+_b ... a^+_c a_k ... a_j a_i
        ! where i<j<...<k and a<b<...<c.  (This definition is somewhat
        ! arbitrary; the key thing is to be consistent.)  Hence applying an
        ! excitor to the reference might result in a change of sign, i.e.
        ! t_{ij}^{ab} |D_0> = -|D_{ij}^{ab}>.  As a more concrete example,
        ! consider a set of spin states (as the extension to fermions is
        ! irrelevant to the argument), with the reference:
        !   |D_0> = | 1 2 3 >
        ! and the excitor
        !   t_{13}^{58}
        ! Thus, using |0> to denote the vacuum:
        !   t_{13}^{58} | 1 2 3 > = + a^+_5 a^+_8 a_3 a_1 a^+_1 a^+_2 a^+_3 |0>
        !                         = + a^+_5 a^+_8 a_3 a^+_2 a^+_3 |0>
        !                         = - a^+_5 a^+_8 a_3 a^+_3 a^+_2 |0>
        !                         = - a^+_5 a^+_8 a^+_2 |0>
        !                         = + a^+_5 a^+_2 a^+_8 |0>
        !                         = - a^+_2 a^+_5 a^+_8 |0>
        !                         = - | 2 5 8 >
        ! Similarly
        !   t_{12}^{58} | 1 2 3 > = + a^+_5 a^+_8 a_2 a_1 a^+_1 a^+_2 a^+_3 |0>
        !                         = + a^+_5 a^+_8 a_2 a^+_2 a^+_3 |0>
        !                         = + a^+_5 a^+_8 a^+_3 |0>
        !                         = - a^+_5 a^+_3 a^+_8 |0>
        !                         = + a^+_3 a^+_5 a^+_8 |0>
        !                         = + | 3 5 8 >

        ! This potential sign change must be taken into account; we do so by
        ! absorbing the sign into the signed population of excips on the
        ! excitor.

        ! Essentially taken from Alex Thom's original implementation.

        ! In:
        !    excitor: bit string of the Slater determinant formed by applying
        !        the excitor to the reference determinant.
        !    excitor_level: excitation level, relative to the reference
        !        determinant, of the excitor.  Equal to the number of
        !        annihilation (or indeed creation) operators in the excitor.
        ! Out:
        !    excitor_sign: sign due to applying the excitor to the reference
        !    determinant to form a Slater determinant, i.e. < D_i | a_i D_0 >,
        !    which is +1 or -1, where D_i is the determinant formed from
        !    applying the cluster of excitors, a_i, to the reference
        !    determinant.

        use const, only: i0_end
        use fciqmc_data, only: f0

        integer(i0), intent(in) :: excitor(:)
        integer, intent(in) :: excitor_level
        integer, intent(inout) :: excitor_sign

        integer(i0) :: excitation(size(excitor))
        integer :: ibasis, ibit, ncreation, nannihilation

        ! Bits involved in the excitation from the reference determinant.
        excitation = ieor(f0, excitor)

        nannihilation = excitor_level
        ncreation = excitor_level

        excitor_sign = 1

        ! Obtain sign change by (implicitly) constructing the determinant formed
        ! by applying the excitor to the reference determinant.
        do ibasis = 1, size(excitor)
            do ibit = 0, i0_end
                if (btest(f0(ibasis),ibit)) then
                    ! Occupied orbital in reference.
                    if (btest(excitation(ibasis),ibit)) then
                        ! Orbital excited from...annihilate electron.
                        ! This amounts to one fewer operator in the cluster through
                        ! which the other creation operators in the determinant must
                        ! permute.
                        nannihilation = nannihilation - 1
                    else
                        ! Orbital is occupied in the reference and once the
                        ! excitor has been applied.
                        ! Permute the corresponding creation operator through
                        ! the remaining creation and annihilation operators of
                        ! the excitor (which operate on orbitals with a higher
                        ! index than the current orbital).
                        ! If the permutation is odd, then we incur a sign
                        ! change.
                        if (mod(nannihilation+ncreation,2) == 1) &
                            excitor_sign = -excitor_sign
                    end if
                else if (btest(excitation(ibasis),ibit)) then
                    ! Orbital excited to...create electron.
                    ! This amounts to one fewer operator in the cluster through
                    ! which the creation operators in the determinant must
                    ! permute.
                    ! Note due to definition of the excitor, it is guaranteed
                    ! that this is created in the correct place, ie there are no
                    ! other operators in the excitor it needs to be interchanged
                    ! with.
                    ncreation = ncreation - 1
                end if
            end do
        end do

    end subroutine convert_excitor_to_determinant

    subroutine redistribute_excips(walker_dets, walker_populations, tot_walkers, nparticles, spawn)

        ! Due to the cooperative spawning (ie from multiple excitors at once) in
        ! CCMC, we need to give each excitor the chance to be on the same
        ! processor with all combinations of excitors, unlike in FCIQMC where
        ! the spawning events are independent.  We satisfy this by periodically
        ! moving an excitor to a different processor (MPI rank).

        ! WARNING: if the number of processors is large or the system small,
        ! this introduces a bias as load balancing prevents all possible
        ! clusters from being on the same processor at the same time.

        ! In:
        !    walker_dets: list of occupied excitors on the current processor.
        !    total_walkers: number of occupied excitors on the current processor.
        ! In/Out:
        !    nparticles: number of excips on the current processor.
        !    walker_populations: Population on occupied excitors.  On output the
        !        populations of excitors which are sent to other processors are
        !        set to zero.
        !    spawn: spawn_t object.  On output particles which need to be sent
        !        to another processor have been added to the correct position in
        !        the spawned store.

        use const, only: i0, dp
        use spawn_data, only: spawn_t
        use spawning, only: assign_particle_processor, add_spawned_particles
        use parallel, only: iproc, nprocs

        integer(i0), intent(in) :: walker_dets(:,:)
        integer(int_p), intent(inout) :: walker_populations(:,:)
        integer, intent(inout) :: tot_walkers
        real(dp), intent(inout) :: nparticles(:)
        type(spawn_t), intent(inout) :: spawn

        real(dp) :: nsent(size(nparticles))

        integer :: iexcitor, pproc, string_len

        nsent = 0.0_dp
        string_len = size(walker_dets, dim=1)

        !$omp parallel do default(none) &
        !$omp shared(tot_walkers, walker_dets, walker_populations, spawn, iproc, nprocs, string_len) &
        !$omp private(pproc) reduction(+:nsent)
        do iexcitor = 1, tot_walkers
            !  - set hash_shift and move_freq
            pproc = assign_particle_processor(walker_dets(:,iexcitor), string_len, spawn%hash_seed, &
                                              spawn%hash_shift, spawn%move_freq, nprocs)
            if (pproc /= iproc) then
                ! Need to move.
                ! Add to spawned array so it will be sent to the correct
                ! processor during annihilation.
                ! NOTE: for initiator calculations we need to keep this
                ! population no matter what.  This relies upon the
                ! (undocumented) 'feature' that a flag of 0 indicates the parent
                ! was an initiator...
                call add_spawned_particles(walker_dets(:,iexcitor), walker_populations(:,iexcitor), pproc, spawn)
                ! Update population on the sending processor.
                nsent = nsent + abs(walker_populations(:,iexcitor))
                ! Zero population here.  Will be pruned on this determinant
                ! automatically during annihilation (which will also update tot_walkers).
                walker_populations(:,iexcitor) = 0_int_p
            end if
        end do
        !$omp end parallel do

        nparticles = nparticles - nsent

    end subroutine redistribute_excips

end module ccmc<|MERGE_RESOLUTION|>--- conflicted
+++ resolved
@@ -417,18 +417,12 @@
                 it = get_thread_id()
                 iexcip_pos = 1
                 !$omp do schedule(dynamic,200) reduction(+:D0_population_cycle,proj_energy)
-<<<<<<< HEAD
-                do iattempt = 1, nattempts
-
-                    call select_cluster(rng(it), sys%basis, nattempts, D0_normalisation, D0_pos, cumulative_abs_pops, &
-                                        tot_abs_pop, max_cluster_size, cdet(it), cluster(it))
-=======
                 do iattempt = 1, nclusters
 
                     ! For OpenMP scalability, have this test inside a single loop rather
                     ! than attempt to parallelise over three separate loops.
                     if (iattempt <= nstochastic_clusters) then
-                        call select_cluster(rng(it), nattempts, D0_normalisation, D0_pos, cumulative_abs_pops, &
+                        call select_cluster(rng(it), sys%basis, nattempts, D0_normalisation, D0_pos, cumulative_abs_pops, &
                                             tot_abs_pop, min_cluster_size, max_cluster_size, cdet(it), cluster(it))
                     else if (iattempt <= nattempts) then
                         ! We just select the empty cluster
@@ -440,7 +434,6 @@
                                                           D0_normalisation, D0_pos, cumulative_abs_pops, tot_abs_pop, &
                                                           cdet(it), cluster(it))
                     end if
->>>>>>> 7cebdf7c
 
                     if (cluster(it)%excitation_level <= truncation_level+2) then
 
@@ -544,13 +537,8 @@
 
     end subroutine do_ccmc
 
-<<<<<<< HEAD
-    subroutine select_cluster(rng, basis, nattempts, normalisation, D0_pos, cumulative_excip_pop, &
-            tot_excip_pop, max_size, cdet, cluster)
-=======
-    subroutine select_cluster(rng, nattempts, normalisation, D0_pos, cumulative_excip_pop, tot_excip_pop, &
+    subroutine select_cluster(rng, basis, nattempts, normalisation, D0_pos, cumulative_excip_pop, tot_excip_pop, &
                               min_size, max_size, cdet, cluster)
->>>>>>> 7cebdf7c
 
         ! Select a random cluster of excitors from the excitors on the
         ! processor.  A cluster of excitors is itself an excitor.  For clarity
@@ -781,13 +769,13 @@
         !        allocated to the maximum number of excitors in a cluster.  On
         !        output all fields in cluster have been set.
 
-        use determinants, only: det_info
+        use determinants, only: det_info_t
         use ccmc_data, only: cluster_t
         use fciqmc_data, only: f0, initiator_population
 
         integer, intent(in) :: D0_normalisation
         type(cluster_t), intent(inout) :: cluster
-        type(det_info), intent(inout) :: cdet
+        type(det_info_t), intent(inout) :: cdet
         real(p), intent(in) :: prob
 
         ! Note only one null cluster to choose => p_clust = 1.
@@ -858,7 +846,7 @@
         !        allocated to the maximum number of excitors in a cluster.  On
         !        output all fields in cluster have been set.
 
-        use determinants, only: det_info
+        use determinants, only: det_info_t
         use ccmc_data, only: cluster_t
         use excitations, only: get_excitation_level
         use fciqmc_data, only: f0, tot_walkers, walker_population, walker_dets, initiator_population
@@ -868,7 +856,7 @@
         integer, intent(inout) :: iexcip_pos
         integer, intent(in) :: D0_pos, normalisation
         integer, intent(in) :: cumulative_excip_pop(:), tot_excip_pop
-        type(det_info), intent(inout) :: cdet
+        type(det_info_t), intent(inout) :: cdet
         type(cluster_t), intent(inout) :: cluster
 
         ! We shall accumulate the factors which comprise cluster%pselect as we go.
