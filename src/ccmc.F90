--- conflicted
+++ resolved
@@ -650,12 +650,8 @@
 
         if (parent) write (6,'()')
         call write_bloom_report(bloom_stats)
-<<<<<<< HEAD
+        call multispawn_stats_report(ms_stats)
         call load_balancing_report(qmc_spawn%mpi_time)
-=======
-        call multispawn_stats_report(ms_stats)
-        call load_balancing_report()
->>>>>>> 7aa71e66
 
         if (soft_exit) then
             mc_cycles_done = mc_cycles_done + ncycles*ireport
