--- conflicted
+++ resolved
@@ -11,9 +11,5 @@
 
 [user]
 diff = vimdiff
-<<<<<<< HEAD
-benchmark = 4fad861a 96bc831
-=======
-benchmark = a6350c6 faedacf4 51c78e0c a8b186ff 15f64d01 73a60f1c 91b4fad
->>>>>>> ab83a7b9
+benchmark = 4fad861a a6350c6 faedacf4 51c78e0c a8b186ff 15f64d01 73a60f1c 91b4fad
 tolerance = (1.e-10, 1.e-10, None, False)
