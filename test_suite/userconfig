--- conflicted
+++ resolved
@@ -11,9 +11,5 @@
 
 [user]
 diff = vimdiff
-<<<<<<< HEAD
-benchmark = 509dea96 41bb41a 24c29827 dfd0592 96bc831 91b4fad
-=======
-benchmark = 15f64d01
->>>>>>> 1ff324d2
+benchmark = 15f64d01 91b4fad
 tolerance = (1.e-10, 1.e-10, None, False)
