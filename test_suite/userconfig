--- conflicted
+++ resolved
@@ -11,9 +11,5 @@
 
 [user]
 diff = vimdiff
-<<<<<<< HEAD
-benchmark = 07e05947 b63b278d 4fad861a 104ac488 4be2ee57 4413d5a5 adb2b8f 45bbd21a e805a0ed 50d23db5 adb2b8f 2e4d2981 9736a0ad aca45fa9 1b519751 a6350c6 faedacf4 51c78e0c a8b186ff 15f64d01 73a60f1c 91b4fad
-=======
-benchmark = a0b969ea f1fa736e 4413d5a5 adb2b8f 45bbd21a e805a0ed 50d23db5 adb2b8f 2e4d2981 9736a0ad aca45fa9 1b519751 a6350c6 faedacf4 51c78e0c a8b186ff 15f64d01 73a60f1c 91b4fad
->>>>>>> 7ba45480
+benchmark = a0b969ea f1fa736e 07e05947 b63b278d 4fad861a 104ac488 4be2ee57 4413d5a5 adb2b8f 45bbd21a e805a0ed 50d23db5 2e4d2981 9736a0ad aca45fa9 1b519751 a6350c6 faedacf4 51c78e0c a8b186ff 15f64d01 73a60f1c 91b4fad
 tolerance = (1.e-10, 1.e-10, None, False)
