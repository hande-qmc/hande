--- conflicted
+++ resolved
@@ -11,9 +11,5 @@
 
 [user]
 diff = vimdiff
-<<<<<<< HEAD
-benchmark = 2ff8984 7c1b5b2 150ebd1 09174ae 7b9bdb8 5782263 994c88d6 f56c749
-=======
-benchmark = bfa9c968 7c1b5b2 150ebd1 09174ae 7b9bdb8 5782263 994c88d6 f56c749
->>>>>>> c886ccbd
+benchmark = 2ff8984 bfa9c968 7c1b5b2 150ebd1 09174ae 7b9bdb8 5782263 994c88d6 f56c749
 tolerance = (1.e-10, 1.e-10, None, False)
