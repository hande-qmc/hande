[hande]
exe = ../bin/hande.x
inputs_args = ('*.in', '')
vcs = git
extract_fn = ../tools/pyhande pyhande.testcode.testcode_data
extract_program = ../tools/tests/extract_test_data.py
ignore_fields = time
skip_program = grep
skip_args = -i 'disabled at compile-time\|Fatal: not compiled with HDF5 support\|Running with .* threads\|Tried to pass logging options to a non-debug build'
skip_cmd_template = tc.skip tc.args tc.test tc.error

[user]
diff = vimdiff
<<<<<<< HEAD
benchmark = 104ac488 4be2ee57 e805a0ed 50d23db5 adb2b8f 2e4d2981 9736a0ad aca45fa9 1b519751 a6350c6 faedacf4 51c78e0c a8b186ff 15f64d01 73a60f1c 91b4fad
tolerance = (1.e-10, 1.e-10, None, False)
=======
benchmark = 4413d5a5 adb2b8f 45bbd21a e805a0ed 50d23db5 adb2b8f 2e4d2981 9736a0ad aca45fa9 1b519751 a6350c6 faedacf4 51c78e0c a8b186ff 15f64d01 73a60f1c 91b4fad
tolerance = (1.e-10, 1.e-10, None, False)
>>>>>>> 231aaa67
<|MERGE_RESOLUTION|>--- conflicted
+++ resolved
@@ -11,10 +11,5 @@
 
 [user]
 diff = vimdiff
-<<<<<<< HEAD
-benchmark = 104ac488 4be2ee57 e805a0ed 50d23db5 adb2b8f 2e4d2981 9736a0ad aca45fa9 1b519751 a6350c6 faedacf4 51c78e0c a8b186ff 15f64d01 73a60f1c 91b4fad
-tolerance = (1.e-10, 1.e-10, None, False)
-=======
-benchmark = 4413d5a5 adb2b8f 45bbd21a e805a0ed 50d23db5 adb2b8f 2e4d2981 9736a0ad aca45fa9 1b519751 a6350c6 faedacf4 51c78e0c a8b186ff 15f64d01 73a60f1c 91b4fad
-tolerance = (1.e-10, 1.e-10, None, False)
->>>>>>> 231aaa67
+benchmark = 104ac488 4be2ee57 4413d5a5 adb2b8f 45bbd21a e805a0ed 50d23db5 adb2b8f 2e4d2981 9736a0ad aca45fa9 1b519751 a6350c6 faedacf4 51c78e0c a8b186ff 15f64d01 73a60f1c 91b4fad
+tolerance = (1.e-10, 1.e-10, None, False)