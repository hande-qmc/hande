[hande]
exe = ../bin/hande.x
inputs_args = ('*.in', '')
vcs = git
extract_fn = ../tools/ pyhande.testcode.testcode_data
extract_program = ../tools/tests/extract_test_data.py
ignore_fields = time R_spawn '# states' '# spawn_events'
skip_program = grep
skip_args = -i 'disabled at compile-time\|Not compiled with HDF5 support\|Running with .* threads'
skip_cmd_template = tc.skip tc.args tc.test tc.error

[user]
diff = vimdiff
<<<<<<< HEAD
benchmark = 4120964 028376d 41c15db 6ea76da a8bce5e cd519f6 b64820a 45350cc 26dfea0 5cc4584 543b7ac 6f9db3a 08697fc 99cb577 405310d 09f703e 99ea97f bcf832c a194b12 dd0d782 41fcefb aa000da 5d67858 3d87083 133c55b c231dd7
tolerance = (1.e-10, 1.e-10, None, False)
=======
benchmark = 9a3ed72 028376d 41c15db 6ea76da a8bce5e cd519f6 b64820a 45350cc 26dfea0 5cc4584 543b7ac 6f9db3a 08697fc 99cb577 405310d 09f703e 99ea97f bcf832c a194b12 dd0d782 41fcefb aa000da 5d67858 3d87083 133c55b c231dd7
tolerance = (1.e-10, 1.e-10, None, False)
>>>>>>> 8c2ea12e
<|MERGE_RESOLUTION|>--- conflicted
+++ resolved
@@ -11,10 +11,5 @@
 
 [user]
 diff = vimdiff
-<<<<<<< HEAD
-benchmark = 4120964 028376d 41c15db 6ea76da a8bce5e cd519f6 b64820a 45350cc 26dfea0 5cc4584 543b7ac 6f9db3a 08697fc 99cb577 405310d 09f703e 99ea97f bcf832c a194b12 dd0d782 41fcefb aa000da 5d67858 3d87083 133c55b c231dd7
-tolerance = (1.e-10, 1.e-10, None, False)
-=======
-benchmark = 9a3ed72 028376d 41c15db 6ea76da a8bce5e cd519f6 b64820a 45350cc 26dfea0 5cc4584 543b7ac 6f9db3a 08697fc 99cb577 405310d 09f703e 99ea97f bcf832c a194b12 dd0d782 41fcefb aa000da 5d67858 3d87083 133c55b c231dd7
-tolerance = (1.e-10, 1.e-10, None, False)
->>>>>>> 8c2ea12e
+benchmark = 9a3ed72 4120964 028376d 41c15db 6ea76da a8bce5e cd519f6 b64820a 45350cc 26dfea0 5cc4584 543b7ac 6f9db3a 08697fc 99cb577 405310d 09f703e 99ea97f bcf832c a194b12 dd0d782 41fcefb aa000da 5d67858 3d87083 133c55b c231dd7
+tolerance = (1.e-10, 1.e-10, None, False)