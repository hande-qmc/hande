--- conflicted
+++ resolved
@@ -332,14 +332,8 @@
         if 'DMQMC' in md['calc_type'] and not md['dmqmc']['find_weights']:
             metadata.append(md)
             # Convert the iteration number to the beta value.
-<<<<<<< HEAD
             tau = md['qmc']['tau']
-=======
-            if 'qmc' in md:
-                # New style JSON-based metadata
-                tau = md['qmc']['tau']
-                cycles = md['qmc']['ncycles']
->>>>>>> 0c6de51d
+            cycles = md['qmc']['ncycles']
             df.rename(columns={'iterations' : 'Beta'}, inplace=True)
             df['Beta'] = df['Beta']*tau
             data.append(df)
