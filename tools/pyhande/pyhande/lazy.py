'''Tools for the lazy amongst us: automation of common HANDE analysis tasks.'''

import collections
import math
from os import path
import pkgutil
import sys
import warnings
import matplotlib.pyplot as plt
import pandas as pd
if pkgutil.find_loader('pyblock'):
    sys.path.append(path.join(path.abspath(path.dirname(__file__)), '../../pyblock'))
import pyblock
import pyhande.extract
import pyhande.analysis
import pyhande.weight
import numpy
import statsmodels.tsa.ar_model as ar_model
import statsmodels.tsa.stattools as tsastats


def find_starting_iteration_mser_min(data, md, start_max_frac=0.9, n_blocks=100, verbose=None, end=None):
    '''Find the best iteration to start analysing CCMC/FCIQMC data based on MSER minimization scheme.

.. warning::
    
    Use with caution, check whether output is sensible and adjust parameters 
    if necessary.

This function gives an optimal estimation of the starting interations 
based on MSER minimization heuristics. 
This methods decides the starting iterations :math:`d` as minimizing an evalualtion 
function 
MSER(:math:`d`) = :math:`\Sigma_{i=1}^{n-d} ( X_{i+d} - X_{mean}(d) ) / (n-d)^2`.
Here, :math:`n` is length of time-series, :math:`X_i` is '\sum H_0j N_j' / 'N_0' of :math:`i`-th step, and
:math:`X_{mean}` is the average of :math:`X_i` after the :math:`d`-th step.

Parameters 
----------
data : :class:`pandas.DataFrame`
    Calculation output for a FCIQMC or CCMC calculation.
md : dict
    Metadata corresponding to the calculation in `data`.
n_blocks : int
    This analysis takes long time when :math:`n` is large.
    Thus, we pick up :math:`d` for every 'n_blocks'
    samples, calculate MSER(:math:`d`), and decide the 
    optimal estimation of the starting iterations only 
    from these `d`.
start_max_frac : float
    MSER(d) may oscillate when become unreanably small 
    when :math:`n-d` is large. Thus, we calculate MSER(:math:`d`) 
    for :math:`d` < (:math:`n` * start_max_frac) and 
    give the optimal estimation of the starting iterations
    only in this range of :math:`d`.
verbose : int
    Inactive. This valuable does not change anything.
end : int or None
    Last iteration included in analysis. If None, the last iteration included
    is the last iteration of the data set.

Returns
-------
starting_iteration: integer
    Iteration from which to start reblocking analysis for this calculation.
'''

    if end is None:
        end = data['iterations'].iloc[-1]
    before_end_indx = data['iterations'] <= end
    data_before_end = data[before_end_indx]
    
    list = data_before_end['Proj. Energy']
    n_data=len(list)

    mser_min = sys.float_info.max
    for i in range(n_blocks): 
        start_line = int(i*(n_data*start_max_frac)/n_blocks)
        mser = numpy.var(list[start_line:n_data]) / (n_data-start_line)
        if ( mser < mser_min):
            mser_min = mser
            starting_iteration = start_line * md['qmc']['ncycles']
            final_start_line = start_line
        
    if ( final_start_line > n_data*start_max_frac*0.8):
        warnings.warn('Proj. energy may not be converged. MSER min. may underestimate the starting iteration. One should check 1:$3/$4 plot.')

    return starting_iteration

def lazy_hybrid(calc, md, start=0, end=None, batch_size=1):
    '''New post-analysis on zero-temperature QMC calcaulations.

.. note::

    :func:`std_analysis` is recommended unless custom processing is required
    before blocking analysis is performed.

This scheme is made by hybridizing two different post-analysis methods,
AR model and Straatsma. The former (the latter) is comparatively 
good at estimating the statistic error for smaller (larger) length
of time-series, respectively. This method just picks up the larger
statistic error from the ones given by both methods. The mathematical 
details of both methods are explained in an upcoming paper.


Parameters
----------
calc : :class:`pandas.DataFrame`
    Zero-temperature QMC calculation output.
md : dict
    Metadata for the calculation in `calc`.
start, end : 
    See :func:`std_analysis`.
batch_size : int
    The energy time-series is coarse-grained by 
    averaging several sequential samples 
    into just one sample and the statistic error
    is calculated for the coarse-grained time-series.
    This variable designates how many sequential 
    samples are averaged together.

Returns
--------
info : :func:`collections.namedtuple`
    See :func:`std_analysis`.

[todo] - Catch ValueError from statsmodels when there is too little
[todo] - data.
'''

    if end is None:
        end = calc['iterations'].iloc[-1]
    before_end_indx = calc['iterations'] <= end
    data_before_end = calc[before_end_indx]
    
    after_start_indx = data_before_end['iterations'] >= start
    calc_tr          = data_before_end[after_start_indx]
        
    #list = calc_tr['Proj. Energy'].as_matrix()
    #n_data = len(list)
    
    list_org = calc_tr['Proj. Energy'].values
    n_data = len(list_org) // batch_size
    list = [0]*n_data
    for i in range(n_data):
        list[i] = numpy.mean(list_org[i*batch_size:(i+1)*batch_size])
    #print list

    #print list    
    mean = numpy.mean(list)
    var  = numpy.var(list)
    acf = tsastats.acf(x=list, unbiased=True, nlags=n_data-1, fft=True)
        
    # ar model
    ar = ar_model.AR(list)
    model_ar = ar.fit(ic='aic', trend='c', method='cmle')
    params = model_ar.params
    denom = nom = 1
    for j in range( len(params)-1 ):
        denom -= params[j+1]
        nom -= params[j+1] * acf[j+1]
    tau =  nom / denom**2
    error_ar = numpy.sqrt(var/n_data*tau)

    # autocorr
    tau = 1.0    
    for i in range(1, n_data-1):
        if(acf[i]<0):
            break
        tau += 2.0*acf[i]
    error_ac = numpy.sqrt(var/n_data*tau)    

    # return value
    error = max(error_ar, error_ac)
    opt_block = pd.DataFrame(
        {'mean': mean,
         'standard error': error,
         'standard error error': None,
         'estimate': pyblock.error.pretty_fmt_err(mean, error)},
        columns=['mean', 'standard error', 'standard error error', 'estimate'],
        index=['Proj. Energy'])
    kN0 = check_key(calc, 'N_0')
    kHpsips = check_key(calc, '# H psips')
    kH0jNj = check_key(calc,'\sum H_0j N_j')
    kShift = check_key(calc, 'Shift')
    no_opt_block = [kN0, kShift, kHpsips, kH0jNj]
    tuple_fields = ('metadata data data_len reblock covariance opt_block '
                    'no_opt_block'.split())
    info_tuple = collections.namedtuple('HandeInfo', tuple_fields)
    info = info_tuple(md, calc, None, None, None, opt_block, no_opt_block)
    return info


def std_analysis(datafiles, start=None, end=None, select_function=None,
        extract_psips=False, reweight_history=0, mean_shift=0.0,
        arith_mean=False, calc_inefficiency=False, verbosity = 1, 
        starts_reweighting=None, extract_rep_loop_time=False,
        analysis_method='reblocking', warmup_detection='hande_org'):
    '''Perform a 'standard' analysis of HANDE output files.

Parameters
----------
datafiles : list of strings
    names of files containing HANDE QMC calculation output.
start, end : int or None
    iteration after which/until which the blocking analysis is performed. The
    end iteration is included in analysis, the start iteration is not.
    If start is None, then attempt to automatically determine a good iteration
    using :func:`find_starting_iteration`.  If end is None, the last iteration
    included is the last iteration of the data set.
select_function : function
    function which returns a boolean mask for the iterations to include in the
    analysis.  Not used if set to None (default).  Overrides ``start``.  See
    below for examples.
extract_psips : bool
    also extract the mean number of psips from the calculation.
reweight_history : integer
    reweight in an attempt to remove population control bias. According to
    [Umrigar93]_ this should be set to be a few correlation times.
mean_shift : float
    prevent the weights from becoming to large.
arith_mean : bool
calc_inefficiency : bool
    determines whether inefficiency should be calculated.
verbosity : int
    values greater than 1 print out blocking information when automatically
    finding the starting iteration. 0 and 1 print out the starting iteration if
    automatically found. Negative values print out nothing from the automatic
    starting point search.
starts_reweighting : list of floats
    used by the reweighting_graph function to pass more than one starting 
    iteration
extract_rep_loop_time : bool
    also extract the mean time taken per report loop from the calculation.
analysis_method : string
    determines which post-analysis method is used to estimate the statistic
    error. Currently 'reblocking' and 'hybrid' are prepared.
warmup_detection : string
    determines which method is used to decide the starting iterations 
    to be discarded before calculation the statistic error. Currently
    'hande_org' and 'mser_min' are prepared.

Returns
-------
info : list of :func:`collections.namedtuple`
    raw and analysed data, consisting of:

        metadata, data
            from :func:`pyhande.extract.extract_data_sets`.  If ``data``
            consists of several concatenated calculations, then the only
            ``metadata`` object is from the first calculation.
        data_len, reblock, covariance
            from :func:`pyblock.pd_utils.reblock`.  The projected energy
            estimator (evaluated by :func:`pyhande.analysis.projected_energy`)
            is included in ``reblock``.
        opt_block, no_opt_block
            from :func:`pyhande.analysis.qmc_summary`.  A 'pretty-printed'
            estimate string is included in ``opt_block``.

Examples
--------

The following are equivalent and will extract the data from the file called
hande.fciqmc.out, perform a blocking analysis from the 10000th iteration
onwards, calculated the projected energy estimator and find the optimal block
size from the blocking analysis:

>>> std_analysis(['hande.fciqmc.out'], 10000)
>>> std_analysis(['hande.fciqmc.out'],
...              select_function=lambda d: d['iterations'] > 10000)

References
----------
Umrigar93
    Umrigar et al., J. Chem. Phys. 99, 2865 (1993).
'''
    if analysis_method not in ['reblocking', 'hybrid']:
        raise ValueError("'analysis_method' has to be either 'reblocking' or "
                         f"'hybrid', not '{analysis_method}'.")
    if warmup_detection not in ['hande_org', 'mser_min']:
        raise ValueError("'warmup_detection' has to be either 'hande_org' or "
                         "'mser_min', not '{warmup_detection}'.")
    (calcs, calcs_md) = zeroT_qmc(datafiles, reweight_history, mean_shift,
                                  arith_mean)
    infos = []
    for (calc, md) in zip(calcs, calcs_md):        
        calc_start = start
        calc_end = end
        if calc_start is None:
            if starts_reweighting is None:
                
                if (warmup_detection == 'hande_org'): # added_by_ichibha
                    calc_start = find_starting_iteration(calc, md, verbose=verbosity,
                                                         end=calc_end)
                elif (warmup_detection == 'mser_min'): # added_by_ichibha
                    calc_start = find_starting_iteration_mser_min(calc, md, verbose=verbosity,
                                                                  end=calc_end) # added_by_ichibha                             
            else:
                calc_start = starts_reweighting[len(infos)]
        md['pyhande'] = {'reblock_start': calc_start}
        if (verbosity > -1) :
            print('Block from: %i' % calc_start)
            
        if (analysis_method == 'reblocking'):  # added_by_ichibha
            infos.append(lazy_block(calc, md, calc_start, calc_end,          
                                    select_function, extract_psips, calc_inefficiency,
                                    extract_rep_loop_time))
        elif (analysis_method == 'hybrid'):  # added_by_ichibha
            infos.append(lazy_hybrid(calc, md, calc_start, calc_end))      # added_by_ichibha
    return infos

def check_key(calc, key):
    '''Check if this key is present in calc, and if not, append "_1".

Parameters
----------
calc : :class:`pandas.DataFrame`
    Zero-temperature QMC calculation output.
key : str
    key name to check in `calc`.

Returns
--------
key_ : :str: modified key name.
'''
    k=key
    if not k in calc: k += '_1'
    return k


def zeroT_qmc(datafiles, reweight_history=0, mean_shift=0.0, arith_mean=False):
    '''Extract zero-temperature QMC (i.e. FCIQMC and CCMC) calculations.

Reweighting information is added to the calculation data if requested.

.. note::

    :func:`std_analysis` is recommended unless custom processing is required
    before blocking analysis is performed.

Parameters
----------
datafiles, reweight_history, mean_shift, arith_mean :
    See :func:`std_analysis`.

Returns
-------
calcs : list of :class:`pandas.DataFrame`
    Calculation outputs for just the zero-temperature/ground-state QMC
    calculations contained in `datafiles`.
metadata : list of dict
    Metadata corresponding to each calculation in `calcs`.
'''

    hande_out = pyhande.extract.extract_data_sets(datafiles)


    # Concat all QMC data (We did say 'lazy', so assumptions are being made...)
    data = []
    metadata = []
    for (md, df) in filter_calcs(hande_out, ('FCIQMC', 'CCMC', 'Simple FCIQMC')):
        kN0 = check_key(df, 'N_0')
        kHpsips = check_key(df, '# H psips')
        kH0jNj = check_key(df, '\sum H_0j N_j')
        kShift = check_key(df, 'Shift')
        if reweight_history > 0:
            df = pyhande.weight.reweight(df, md['qmc']['ncycles'],
                md['qmc']['tau'], reweight_history, mean_shift,
<<<<<<< HEAD
                arith_mean=arith_mean)
            df['W * \sum H_0j N_j'] = df['\sum H_0j N_j'] * df['Weight']
            df['W * N_0'] = df['N_0'] * df['Weight']
        # The next uncommented line is dangerous and possibly very
        # confusing!  [todo] Fix.
        df['Proj. Energy'] = df['\sum H_0j N_j'] / df['N_0'] 
=======
                weight_key=kShift, arith_mean=arith_mean)
            df['W * \sum H_0j N_j'] = df[kH0jNj] * df['Weight']
            df['W * N_0'] = df[kN0] * df['Weight']
        df['Proj. Energy'] = df[kH0jNj] / df[kN0] 
>>>>>>> 28475cd1
        data.append(df)
        metadata.append(md)
    if data:
        calcs_metadata, calcs = concat_calcs(metadata, data)
    else:
        raise ValueError('No data found in '+' '.join(datafiles))
    return (calcs, calcs_metadata)

def lazy_block(calc, md, start=0, end=None, select_function=None,
            extract_psips=False, calc_inefficiency=False,
            extract_rep_loop_time=False):
    '''Standard blocking analysis on zero-temperature QMC calcaulations.

.. note::

    :func:`std_analysis` is recommended unless custom processing is required
    before blocking analysis is performed.

Parameters
----------
calc : :class:`pandas.DataFrame`
    Zero-temperature QMC calculation output.
md : dict
    Metadata for the calculation in `calc`.
start, end, select_function, extract_psips, calc_inefficiency,
    extract_rep_loop_time:
    See :func:`std_analysis`.

Returns
--------
info : :func:`collections.namedtuple`
    See :func:`std_analysis`.
'''

    tuple_fields = ('metadata data data_len reblock covariance opt_block '
                   'no_opt_block'.split())
    info_tuple = collections.namedtuple('HandeInfo', tuple_fields)
    # Reblock Monte Carlo data over desired window.
    reweight_calc = 'W * N_0' in calc
    # Set up the keys for data, taking into account the situation if there is more than one replica.
    kN0 = check_key(calc, 'N_0')
    kHpsips = check_key(calc, '# H psips')
    kH0jNj = check_key(calc,'\sum H_0j N_j')
    kShift = check_key(calc, 'Shift')


    if end is None:
        # Default end is the last iteration.
        end = calc['iterations'].iloc[-1]
    if select_function is None:
        # start+1 due to backwards compatibility
        # (used to be indx = calc['iterations'] > start
        # but pd.Series.between(start,end) gives True at
        # calc['iterations'] == start).
        indx = calc['iterations'].between(start+1, end)
    else:
        indx = select_function(calc)
    to_block = []
    if extract_psips:
        to_block.append(kHpsips)
    to_block.extend([kH0jNj, kN0, kShift])
    if reweight_calc:
        to_block.extend(['W * \sum H_0j N_j', 'W * N_0'])
    if extract_rep_loop_time:
        to_block.append('time')

    mc_data = calc.loc[indx, to_block]
    if mc_data[kShift].iloc[0] == mc_data[kShift].iloc[1]:
        if calc[kShift][~indx].iloc[-1] == mc_data[kShift].iloc[0]:
            warnings.warn('The blocking analysis starts from before the shift '
                          'begins to vary.')

    (data_len, reblock, covariance) = pyblock.pd_utils.reblock(mc_data)

    proje = pyhande.analysis.projected_energy(reblock, covariance, data_len, kH0jNj, kN0)
    reblock = pd.concat([reblock, proje], axis=1)
    to_block.append('Proj. Energy')

    if reweight_calc:
        proje = pyhande.analysis.projected_energy(reblock, covariance,
                    data_len, sum_key='W * \sum H_0j N_j', ref_key='W * N_0',
                    col_name='Weighted Proj. E.')
        reblock = pd.concat([reblock, proje], axis=1)
        to_block.append('Weighted Proj. E.')

    # Summary (including pretty printing of estimates).
    (opt_block, no_opt_block) = pyhande.analysis.qmc_summary(reblock, to_block)

    if calc_inefficiency:
        # Calculate quantities needed for the inefficiency.
        dtau = md['qmc']['tau']
        reblocked_iters = calc.loc[indx, 'iterations']
        N = reblocked_iters.iloc[-1] - reblocked_iters.iloc[0]

        # This returns a data frame with inefficiency data from the
        # projected energy estimators if available.
        ineff = pyhande.analysis.inefficiency(opt_block, dtau, N,
                                              sum_key=kH0jNj, ref_key=kN0,
                                              total_key=kHpsips)
        if ineff is not None:
            opt_block = opt_block.append(ineff)

    estimates = []
    for (name, row) in opt_block.iterrows():
        estimates.append(
                pyblock.error.pretty_fmt_err(row['mean'], row['standard error'])
                       )
    opt_block['estimate'] = estimates
    info = info_tuple(md, calc, data_len, reblock, covariance, opt_block,
                      no_opt_block)

    return info

def filter_calcs(outputs, calc_types):
    '''Select calculations corresponding to a given list of calculation types.

Parameters
----------
outputs : list of (dict, :class:`pandas.DataFrame` or :class:`pandas.Series`)
    List of (metadata, data) tuples for each calculation, as created in
    :func:`pyhande.extract.extract_data_sets`.
calc_types : iterable of strings
    Calculation types (e.g. 'FCIQMC', 'CCMC', etc.) to select.

Returns
-------
filtered : list of (dict, :class:`pandas.DataFrame` or :class:`pandas.Series`)
    As in :func:`pyhande.extract.extract_data_sets` but containing only the
    desired calculations.
'''

    calc_filter = lambda md: md['calc_type'] in calc_types
    filtered = [(md, calc) for (md, calc) in outputs if calc_filter(md)]
    return filtered

def concat_calcs(metadata, data):
    '''Concatenate data from restarted calculations to analyse together.

Parameters
----------
metadata : list of dicts
    Extracted metadata for each calculation.
data : list of :class:`pandas.DataFrame`
    Output of each QMC calculation.

Returns
-------
calcs_metadata : list of dicts
    Metadata for each calculation, with duplicates from restarting dropped.
calcs : list of :class:`pandas.DataFrame`
    Output of each QMC calculation, with parts of a restarted calculation combined.
'''

    restart_uuids = [md['restart'].get('uuid_restart','') for md in metadata]
    uuids = [md['UUID'] for md in metadata]
    if any(restart_uuids) and all(uuids):
        data = list(data)
        metadata = list(metadata)
        calcs = []
        calcs_metadata = []
        while uuids:
            for indx in range(len(uuids)):
                if uuids[indx] not in restart_uuids:
                    # Found the end of a chain.
                    break
            uuid = uuids.pop(indx)
            restart = restart_uuids.pop(indx)
            calc = [data.pop(indx)]
            calcs_metadata.append(metadata.pop(indx))
            while restart and restart in uuids:
                indx = uuids.index(restart)
                uuid = uuids.pop(indx)
                restart = restart_uuids.pop(indx)
                calc.append(data.pop(indx))
                metadata.pop(indx)
            calcs.append(pd.concat(calc[::-1]))
        data = calcs
        metadata = calcs_metadata

    # Don't have UUID information in all calculations.
    # Assume any restarted calculations/set of calculations if sorted by uuids
    # above are in the right order from here and contiguous.
    # Check concatenating data is at least possibly sane.
    step = data[0]['iterations'].iloc[-1] - data[0]['iterations'].iloc[-2]
    prev_iteration = data[0]['iterations'].iloc[-1]
    calc_type = metadata[0]['calc_type']
    calcs = []
    calcs_metadata = [metadata[0]]
    xcalc = [data[0]]
    for i in range(1, len(data)):
        if metadata[i]['calc_type'] != calc_type or \
                data[i]['iterations'].iloc[0] - step != prev_iteration or \
                data[i]['iterations'].iloc[-1] - data[i]['iterations'].iloc[-2] != step:
            # Different (set of) calculation(s)
            step = data[i]['iterations'].iloc[-1] - data[i]['iterations'].iloc[-2]
            calc_type = metadata[i]['calc_type']
            calcs.append(pd.concat(xcalc))
            xcalc = [data[i]]
            calcs_metadata.append(metadata[i])
        else:
            # Continuation of same (set of) calculation(s) (probably)
            xcalc.append(data[i])
        prev_iteration = data[i]['iterations'].iloc[-1]
    calcs.append(pd.concat(xcalc, ignore_index=True))
    calcs = [ca.drop_duplicates(subset='iterations', keep='last').reset_index(drop=True) for ca in calcs]
    return calcs_metadata, calcs

def find_starting_iteration(data, md, frac_screen_interval=300,
    number_of_reblockings=30, number_of_reblocks_to_cut_off=1, pos_min_frac=0.8,
    verbose=0, show_graph=False, end=None):
    '''Find the best iteration to start analysing CCMC/FCIQMC data.

.. warning::

    Use with caution, check whether output is sensible and adjust parameters if
    necessary.

First, consider only data from when the shift begins to vary. We are interested
in finding the minimum in the fractional error in the error of the shift
weighted by 1/sqrt(number of data points left). The error in the error of the
shift and the error in the shift vary as 1/sqrt(number of data points to
analyse) with the number of data points to analyse. If we were looking for the
minimum in either of these quantities, the minimum would therefore be biased to
the lower iterations as then more data points are included in the analysis.
However, we have noticed that the error in the shift and its error fluctuate as
we have less iterations to analyse which means that our search for the minimum
could get trapped easily in a local minimum. We therefore consider their
fraction. As they are divided by each other in the fractional error, the
1/sqrt(number of data points to analyse) gets removed. It is therefore
artificially included as a weight. To be more conservative, we also find the
minimum in the weighted fractional error in the error of # H psips, N_0,
\sum H_0j N_j. We then consider the minimum out of these four minima which is
at the highest number of iterations.

The best estimate of the iteration to start the blocking analysis is found by:

1. discard data during the constant shift phase.
2. estimate the weighted fractional error in the error of the shift, # H psips,
   N_0, \sum H_0j N_j, by blocking the remaining data :math:`n` times, where
   the blocking analysis considers the last :math:`1-i/f` fraction of the data
   and where :math:`i` is the number of blocking analyses already performed,
   :math:`n`  is `number_of_reblockings`  and :math:`f` is
   `frac_screen_interval`.
3. find the iteration which gives the minimum estimate of the weighted
   fractional error in the error of the shift, numerator of projected energy,
   reference and total population. We then focus on the minimum out of these
   four minima which is at the highest number of iterations. If this is in the
   first `pos_min_frac` fraction of the blocking attempts, go to 4, otherwise
   repeat 2 and perform an additional `number_of_reblockings` attempts.
4. To be conservative, discard the first `number_of_reblocks_to_cut_off` blocks
   from the start iteration, where each block corresponds to roughly the
   autocorrelation time, and return the resultant iteration number as the
   estimate of the best place to start blocking from.

Parameters
----------
data : :class:`pandas.DataFrame`
    Calculation output for a FCIQMC or CCMC calculation.
md : dict
    Metadata corresponding to the calculation in `data`.
frac_screen_interval : int
    Number of intervals the iterations from where the shift started to vary to
    the end are divided up into. Has to be greater than zero.
number_of_reblockings : int
    Number of reblocking analyses done in steps set by the width of an interval
    before it is checked whether suitable minimum error in the error has been
    found. Has to be greater than zero.
number_of_reblocks_to_cut_off : integer
    Number of reblocking analysis blocks to cut off additionally to the data
    before the best iteration with the lowest error in the error. Has to be non
    negative. It is highly recommended to not set this to zero.
pos_min_frac : float
    The minimum has to be in the first pos_min_frac part of the tested data to
    be taken as the true minimum. Has be to greater than a small number (here
    0.00001) and can at most be equal to one.
verbose : int
    If greater than 1, prints out which blocking attempt is currently being
    performed.
show_graph : bool
    Determines whether a window showing the shift vs iteration graph pops up
    highlighting where the minimum was found and - after also excluding some
    reblocking blocks - which iteration was found as the best starting iteration
    to use in reblocking analyses.
end : int or None
    Last iteration included in analysis. If None, the last iteration included
    is the last iteration of the data set.

Returns
-------
starting_iteration: integer
    Iteration from which to start reblocking analysis for this calculation.
'''

    if frac_screen_interval <= 0:
        raise ValueError("frac_screen_interval <= 0")

    if number_of_reblocks_to_cut_off < 0:
        raise ValueError("number_of_reblocks_to_cut_off < 0")

    if pos_min_frac < 0.00001 or pos_min_frac > 1.0:
        raise ValueError("0.00001 < pos_min_frac < 1 not satisfied")

    if number_of_reblockings <= 0:
        raise ValueError("number_of_reblockings <= 0")

    if number_of_reblockings > frac_screen_interval:
        raise ValueError("number_of_reblockings > frac_screen_interval")

    kN0 = check_key(data, 'N_0')
    kHpsips = check_key(data, '# H psips')
    kH0jNj = check_key(data,'\sum H_0j N_j')
    kShift = check_key(data, 'Shift')

    if end is None:
        # Default end is the last iteration.
        end = data['iterations'].iloc[-1]
    before_end_indx = data['iterations'] <= end
    data_before_end = data[before_end_indx]

    # Find the point the shift began to vary.
    variable_shift = data_before_end[kShift] != data_before_end[kShift].iloc[0]
    if variable_shift.any():
        shift_variation_indx = data_before_end[variable_shift]['iterations'].index[0]
    else:
        raise RuntimeError("Shift has not started to vary in dataset!")

    # Check we have enough data to screen:
    if data_before_end[kShift].size - shift_variation_indx < frac_screen_interval:
        # i.e. data where shift is not equal to initial value is less than
        # frac_screen_interval, i.e. we cannot screen adequately.
        warnings.warn("Calculation contains less data than "
            "frac_screen_interval. Will continue but frac_screen_interval is "
            "less than one data point.")

    # Find the MC iteration at which shift starts to vary.
    iteration_shift_variation_start = \
            data_before_end['iterations'].iloc[shift_variation_indx]

    step = int((data_before_end['iterations'].iloc[-1] - \
            iteration_shift_variation_start )/frac_screen_interval)

    step_indx = int((data_before_end['iterations'].index[-1]-\
            shift_variation_indx)/frac_screen_interval)

    min_index = -1
    err_keys = [kShift, kN0, kH0jNj, kHpsips]
    min_error_frac_weighted = pd.Series([float('inf')]*len(err_keys), index=err_keys)
    starting_iteration_found = False

    for k in range(int(frac_screen_interval/number_of_reblockings)):

        for j in range(k*number_of_reblockings, (k+1)*number_of_reblockings):
            start = iteration_shift_variation_start + j*step
            info = lazy_block(data_before_end, md, start, end=end, extract_psips=True)

            if info.no_opt_block:
                # Not enough data to get a best estimate for some values.
                # Don't include, even if the shift is estimated.
                s_err_frac_weighted = float('inf')
            else:
                number_of_data_left = data_before_end[kShift].index[-1] - shift_variation_indx - j*step_indx + 1
                err_err = info.opt_block.loc[err_keys, 'standard error error']
                err = info.opt_block.loc[err_keys, 'standard error']
                err_frac = err_err.divide(err)
                err_frac_weighted = err_frac.divide(math.sqrt(float(number_of_data_left)))
                s_err_frac_weighted = err_frac_weighted[kShift]
                if (err_frac_weighted <= min_error_frac_weighted).any():
                    min_index = j
                    min_error_frac_weighted = err_frac_weighted.copy()
                    opt_ind = pyblock.pd_utils.optimal_block(info.reblock[err_keys])

            if (verbose > 1):
                print("Blocking attempt: %i. Blocking from: %i. "
                      "Upper bound on shift fractional weighted error: %f" % (j, start, s_err_frac_weighted))

        if min_index < int(pos_min_frac * j) and min_index > -1:
            # Also discard the frst n=number_of_reblocks_to_cut_off of data to
            # be conservative.  This amounts to removing n autocorrelation
            # lengths.
            discard_indx = 2**opt_ind * number_of_reblocks_to_cut_off
            starting_iteration = data_before_end['iterations'].iloc[shift_variation_indx+discard_indx] + min_index*step
            if data_before_end['iterations'].iloc[-1] <= starting_iteration:
                raise ValueError("Too much cut off! Data is not converged or "
                                 "use a smaller number_of_reblocks_to_cut_off.")
            starting_iteration_found = True
            break

    if not starting_iteration_found:
        raise RuntimeError("Failed to find starting iteration. The calculation "
                           "might not be converged.")

    if show_graph:
        plt.xlabel('Iterations')
        plt.ylabel('Shift')
        plt.plot(data_before_end['iterations'], data_before_end['Shift'], 'b-', label='data')
        plt.axvline(starting_iteration, color='r',
                    label='Suggested starting iteration')
        plt.axvline(iteration_shift_variation_start + min_index*step, color='g',
                    label='Starting iteration without discarding reblocks')
        plt.legend(loc='best')
        plt.show()

    return starting_iteration

def reweighting_graph(datafiles, start=None, verbosity=1, mean_shift=0.0,
                      arith_mean=False):
    '''Plot a graph of reweighted projected energy vs. reweighted factor W.
    
Detecting biases by reweighting is described in [Umrigar93]_ and [Vigor15]_ , 
see pyhande.weight for details. The graph produced by this function is similar
to figure 4 in [Vigor15]_.

A similar function has been published in
Neufeld, V., & Thom, A. J. Research data and further information supporting
"A study of the dense uniform electron gas with high orders of coupled cluster" [Dataset].
https://doi.org/10.17863/CAM.14336 under Attribution 4.0 International (CC BY 4.0).
   
Parameters
----------
datafiles : list of strings
    names of files containing HANDE QMC calculation output.
start : int or None
    iteration from which the blocking analysis is performed.  If None, then
    attempt to automatically determine a good iteration using
    :func:`find_starting_iteration`.
verbosity : int
    values greater than 1 print out blocking information when automatically
    finding the starting iteration. 0 and 1 print out the starting iteration if
    automatically found. Negative values print out nothing from the automatic 
    starting point search.
mean_shift : float
    prevent the weights from becoming to large.
arith_mean : bool
        

References
----------
Umrigar93
    C.J. Umirigar et al., J. Chem. Phys. 99, 2865 (1993)
Vigor15
    W.A. Vigor, et al., J. Chem. Phys. 142, 104101 (2015).

Thanks to Will Vigor for original implementation.
'''
    weights = [2,4,8,16,32,64,128,256]
    infos_collection = []
    infos = std_analysis(datafiles=datafiles, start=start, extract_psips=True, 
            verbosity = verbosity)
    infos_collection.append(infos)
    ndiff_calcs = len(infos)
    starts = [info.metadata['pyhande']['reblock_start'] for info in infos]
    
    for weight in weights:
        infos = std_analysis(datafiles=datafiles, start=start, 
                extract_psips=True, reweight_history=weight, 
                mean_shift=mean_shift, arith_mean=arith_mean, 
                verbosity=verbosity, starts_reweighting=starts)
        infos_collection.append(infos)
    
    for k in range(0, ndiff_calcs):
        reweights = [0]
        weighted_proj_energies = []
        weighted_proj_energy_errs = []
        weighted_proj_energies.append(infos_collection[0][k].opt_block['mean']['Proj. Energy'])
        weighted_proj_energy_errs.append(infos_collection[0][k].opt_block['standard error']['Proj. Energy'])
        for j in range(0,len(weights)):
            try:
                weighted_proj_energies.append(infos_collection[j+1][k].opt_block['mean']['Weighted Proj. E.'])
                weighted_proj_energy_errs.append(infos_collection[j+1][k].opt_block['standard error']['Weighted Proj. E.'])
                reweights.append(weights[j])
            except:
                print("Reweighting with " + str(weights[j]) + " and further failed.") 
                break
        
        # Plotting the graph
        plt.xlabel('Reweights')
        plt.ylabel('(Reweighted) Projected Energy')
        plt.errorbar(reweights, weighted_proj_energies, yerr=weighted_proj_energy_errs, fmt='o')
        plt.title('Calculation #' + str(k+1))
        plt.tight_layout()
        plt.show()<|MERGE_RESOLUTION|>--- conflicted
+++ resolved
@@ -366,19 +366,12 @@
         if reweight_history > 0:
             df = pyhande.weight.reweight(df, md['qmc']['ncycles'],
                 md['qmc']['tau'], reweight_history, mean_shift,
-<<<<<<< HEAD
-                arith_mean=arith_mean)
-            df['W * \sum H_0j N_j'] = df['\sum H_0j N_j'] * df['Weight']
-            df['W * N_0'] = df['N_0'] * df['Weight']
-        # The next uncommented line is dangerous and possibly very
-        # confusing!  [todo] Fix.
-        df['Proj. Energy'] = df['\sum H_0j N_j'] / df['N_0'] 
-=======
                 weight_key=kShift, arith_mean=arith_mean)
             df['W * \sum H_0j N_j'] = df[kH0jNj] * df['Weight']
             df['W * N_0'] = df[kN0] * df['Weight']
+        # The next uncommented line is dangerous and possibly very
+        # confusing!  [todo] Fix.
         df['Proj. Energy'] = df[kH0jNj] / df[kN0] 
->>>>>>> 28475cd1
         data.append(df)
         metadata.append(md)
     if data:
