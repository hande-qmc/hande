--- conflicted
+++ resolved
@@ -1,17 +1,5 @@
 #!/usr/bin/env bash
 
-<<<<<<< HEAD
-# Install recent CMake
-CMAKE_VERSION="3.20.0"
-cmake_url="https://cmake.org/files/v${CMAKE_VERSION%.*}/cmake-${CMAKE_VERSION}-Linux-x86_64.tar.gz"
-target_path="/opt/cmake"
-mkdir -p $target_path && \
-    curl -Ls $cmake_url | tar -xz -C $target_path --strip-components=1 && \
-    rm -rf cmake-${CMAKE_VERSION}-Linux-x86_64.tar.gz
-echo '-- Done with CMake!'
-
-=======
->>>>>>> ed3e130e
 # Install testcode
 git clone git://github.com/jsspencer/testcode.git /opt/testcode &> /dev/null
 echo "-- Done with testcode"
